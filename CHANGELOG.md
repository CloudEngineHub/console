--- conflicted
+++ resolved
@@ -2,11 +2,7 @@
 
 ## v2.5.1 / 2024-04-26
 
-<<<<<<< HEAD
-- [FEATURE] Update Go to version 1.22.2.
-=======
 - [SECURITY] Update Go to version 1.22.2.
->>>>>>> 1fa1c736
 
 ## v2.5.0 / 2024-04-26
 
