--- conflicted
+++ resolved
@@ -2,16 +2,11 @@
 import type { SelectOption } from '@redpanda-data/ui/dist/components/Inputs/Select/Select';
 import type { ReactNode } from 'react';
 import { AiOutlinePlus } from 'react-icons/ai';
-
 import { SingleSelect } from '../../misc/Select';
 import { ErrorInfoField } from '../error-info/error-info-field';
 import { useFieldContext } from '../form-hook-contexts';
 
-<<<<<<< HEAD
-type SingleSelectFieldProps = {
-=======
 export interface SingleSelectFieldProps {
->>>>>>> 1387af9f
   label?: ReactNode;
   helperText?: ReactNode;
   placeholder?: string;
@@ -19,7 +14,7 @@
   options: SelectOption[];
   showCreateNewOption?: boolean;
   onCreateNewOptionClick?: () => void;
-};
+}
 
 export const CREATE_NEW_OPTION_VALUE = 'CREATE_NEW_OPTION_VALUE';
 
@@ -65,16 +60,16 @@
           </FormLabel>
         )}
         {helperText && (
-          <FormHelperText mb={1} mt={0}>
+          <FormHelperText mt={0} mb={1}>
             {helperText}
           </FormHelperText>
         )}
       </Stack>
       <SingleSelect
+        options={selectOptions}
+        onChange={handleChange}
+        placeholder={placeholder}
         isDisabled={isDisabled}
-        onChange={handleChange}
-        options={selectOptions}
-        placeholder={placeholder}
         value={field.state.value}
       />
 
