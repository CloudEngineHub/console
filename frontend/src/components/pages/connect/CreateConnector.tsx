--- conflicted
+++ resolved
@@ -2,28 +2,20 @@
 import { PageComponent, PageInitHelper } from '../Page';
 import { animProps } from '../../../utils/animationProps';
 import { motion } from 'framer-motion';
-<<<<<<< HEAD
 import {
   ApiOutlined,
   DatabaseOutlined,
   SearchOutlined,
 } from '@ant-design/icons';
-=======
-import { ApiOutlined, DatabaseOutlined, SearchOutlined } from '@ant-design/icons';
->>>>>>> cdeaa30b
 import { Wizard, WizardStep } from '../../misc/Wizard';
 import Card from '../../misc/Card';
 import { observer } from 'mobx-react';
 import { api } from '../../../state/backendApi';
 import { appGlobal } from '../../../state/appGlobal';
-<<<<<<< HEAD
 import {
   ClusterConnectors,
   ConnectorValidationResult,
 } from '../../../state/restInterfaces';
-=======
-import { ClusterConnectors, ConnectorValidationResult } from '../../../state/restInterfaces';
->>>>>>> cdeaa30b
 import { Alert, Select, Table } from 'antd';
 import { HiddenRadioList } from '../../misc/HiddenRadioList';
 import { ConnectorBoxCard, ConnectorPlugin } from './ConnectorBoxCard';
@@ -44,7 +36,6 @@
 }
 
 const ConnectorType = observer(({
-<<<<<<< HEAD
   connectClusters,
   activeCluster,
   onActiveClusterChange,
@@ -76,51 +67,17 @@
         })) || []}/>
     </>)}
   </>);
-=======
-    connectClusters,
-    activeCluster,
-    onActiveClusterChange,
-    selectedPlugin,
-    onPluginSelectionChange,
-}: ConnectorTypeProps) => {
-    return (<>
-        <h2>Installation Target</h2>
-        <Select<string> style={{ minWidth: '300px' }}
-            placeholder="Choose Connect Cluster…"
-            onChange={(clusterName) => {
-                api.refreshClusterAdditionalInfo(clusterName, true);
-                onActiveClusterChange(clusterName);
-            }}
-            defaultValue={activeCluster || undefined}
-        >
-            {connectClusters.map(({ clusterName }) => <Option key={clusterName} value={clusterName}>{clusterName}</Option>)}
-        </Select>
-        {activeCluster == null ? null : (<>
-            <h2>Connector Type</h2>
-
-            <HiddenRadioList<ConnectorPlugin>
-                name={'connector-type'}
-                onChange={onPluginSelectionChange}
-                value={selectedPlugin ?? undefined}
-                options={api.connectAdditionalClusterInfo.get(activeCluster)?.plugins.map(plugin => ({
-                    value: plugin,
-                    render: (card) => <ConnectorBoxCard {...card} connectorPlugin={plugin} />,
-                })) || []} />
-        </>)}
-    </>);
->>>>>>> cdeaa30b
 });
 
 @observer
 class CreateConnector extends PageComponent {
-<<<<<<< HEAD
   initPage (p: PageInitHelper) {
     p.title = 'Create Connector';
     p.addBreadcrumb('Create Connector', '/create-connector');
 
-    this.refreshData(false);
-    appGlobal.onRefresh = () => this.refreshData(true);
-  }
+        this.refreshData(false);
+        appGlobal.onRefresh = () => this.refreshData(true);
+    }
 
   refreshData (force: boolean) {
     api.refreshConnectClusters(force);
@@ -138,39 +95,12 @@
       </motion.div>
     );
   }
-=======
-    initPage(p: PageInitHelper) {
-        p.title = 'Create Connector';
-        p.addBreadcrumb('Create Connector', '/create-connector');
-
-        this.refreshData(false);
-        appGlobal.onRefresh = () => this.refreshData(true);
-    }
-
-    refreshData(force: boolean) {
-        api.refreshConnectClusters(force);
-    }
-
-    render() {
-        const clusters = api.connectConnectors?.clusters;
-        if (clusters == null) return null;
-
-        return (
-            <motion.div {...animProps} className={styles.motionContainer}>
-                <Card className={styles.wizardView}>
-                    <ConnectorWizard connectClusters={clusters} />
-                </Card>
-            </motion.div>
-        );
-    }
->>>>>>> cdeaa30b
 }
 
 interface ConnectorWizardProps {
     connectClusters: Array<ClusterConnectors>;
 }
 
-<<<<<<< HEAD
 function ConnectorWizard ({ connectClusters }: ConnectorWizardProps) {
   const history = useHistory();
 
@@ -285,7 +215,7 @@
       },
     }];
 
-  const isLast = () => currentStep === steps.length - 1;
+    const isLast = () => currentStep === steps.length - 1;
 
   return <Wizard state={{
     canContinue: () => steps[currentStep].postConditionMet(),
@@ -296,9 +226,9 @@
         if (!conditionMet) return;
       }
 
-      if (isLast()) {
-        return history.push(`/kafka-connect/${activeCluster}`);
-      }
+            if (isLast()) {
+                return history.push(`/kafka-connect/${activeCluster}`);
+            }
 
       return currentStep < steps.length - 1
         ? setCurrentStep(n => n + 1)
@@ -411,213 +341,6 @@
       },
     ]} rowKey={record => record.name}/>
   </>}/>;
-=======
-function ConnectorWizard({ connectClusters }: ConnectorWizardProps) {
-    const history = useHistory();
-
-    const [currentStep, setCurrentStep] = useState(0);
-    const [activeCluster, setActiveCluster] = useState<string | null>(null);
-    const [selectedPlugin, setSelectedPlugin] = useState<ConnectorPlugin | null>(null);
-    const [properties, setProperties] = useState('');
-    const [invalidValidationResult, setInvalidValidationResult] = useState<ConnectorValidationResult | null>(null);
-    const [validationFailure, setValidationFailure] = useState<unknown>(null);
-    const [creationFailure, setCreationFailure] = useState<unknown>(null);
-
-    const clearErrors = () => {
-        setCreationFailure(null);
-        setValidationFailure(null);
-        setInvalidValidationResult(null);
-    };
-
-    const steps: Array<WizardStep> = [
-        {
-            title: 'Connector Type',
-            description: 'Choose type of connector.',
-            icon: <DatabaseOutlined />,
-            content: <ConnectorType
-                connectClusters={connectClusters}
-                activeCluster={activeCluster}
-                onActiveClusterChange={setActiveCluster}
-                selectedPlugin={selectedPlugin}
-                onPluginSelectionChange={setSelectedPlugin}
-            />,
-            postConditionMet: () => activeCluster != null && selectedPlugin != null,
-        }, {
-            title: 'Properties',
-            description: 'Configure basic connection properties.',
-            icon: <ApiOutlined />,
-            content: <>
-                {selectedPlugin != null
-                    ? <div className={styles.connectorBoxCard}>
-                        <ConnectorBoxCard
-                            id="selectedConnector"
-                            connectorPlugin={selectedPlugin}
-                            borderStyle={'dashed'}
-                            borderWidth={'medium'}
-                            hoverable={false} />
-                    </div>
-                    : null}
-                {(activeCluster && selectedPlugin)
-                    ? <ConfigPage clusterName={activeCluster!} pluginClassName={selectedPlugin!.class}
-                        onChange={setProperties} />
-                    : <div>no cluster or plugin selected</div>
-                }
-            </>,
-            postConditionMet: () => true,
-        },
-        // {
-        //   title: 'Additional Properties',
-        //   description: 'Add advanced connector configs, SMTs, etc.',
-        //   icon: <SettingOutlined/>,
-        //   content: 'More config options...',
-        //   postConditionMet: () => true,
-        // },
-        {
-            title: 'Review',
-            description: 'Review and optionally patch the created connector config.',
-            icon: <SearchOutlined />,
-            content: <Review
-                connectorPlugin={selectedPlugin}
-                properties={properties}
-                onChange={editorContent => setProperties(String(editorContent))}
-                invalidValidationResult={invalidValidationResult}
-                validationFailure={validationFailure}
-                creationFailure={creationFailure}
-            />,
-            postConditionMet: () => true,
-            async transitionConditionMet(): Promise<{ conditionMet: boolean }> {
-                clearErrors();
-                try {
-                    const validationResult = await api.validateConnectorConfig(activeCluster!, selectedPlugin!.class,
-                        JSON.parse(properties));
-
-                    if (validationResult.error_count > 0) {
-                        setInvalidValidationResult(validationResult);
-                        return { conditionMet: false };
-                    }
-                } catch (e) {
-                    setValidationFailure(e);
-                    return { conditionMet: false };
-                }
-
-                try {
-                    await Promise.resolve('created');
-                } catch (e) {
-                    setCreationFailure(e);
-                    return { conditionMet: false };
-                }
-
-                return { conditionMet: true };
-            },
-        }];
-
-    const isLast = () => currentStep === steps.length - 1;
-
-    return <Wizard state={{
-        canContinue: () => steps[currentStep].postConditionMet(),
-        next: async () => {
-            const transitionConditionMet = steps[currentStep].transitionConditionMet;
-            if (transitionConditionMet) {
-                const { conditionMet } = await transitionConditionMet();
-                if (!conditionMet) return;
-            }
-
-            if (isLast()) {
-                return history.push(`/kafka-connect/${activeCluster}`);
-            }
-
-            return currentStep < steps.length - 1 ? setCurrentStep(n => n + 1) : undefined;
-        },
-        previous: () => currentStep > 0 ? setCurrentStep(n => n - 1) : undefined,
-        isLast,
-        isFirst: () => currentStep === 0,
-        getCurrentStep: () => [currentStep, steps[currentStep]],
-        getSteps: () => steps,
-    }} />;
-}
-
-interface ReviewProps {
-    connectorPlugin: ConnectorPlugin | null;
-    properties?: string;
-    onChange: (editorContent: string | undefined) => void;
-    invalidValidationResult: ConnectorValidationResult | null;
-    validationFailure: unknown;
-    creationFailure: unknown;
-}
-
-function Review({
-    connectorPlugin,
-    properties,
-    onChange,
-    invalidValidationResult,
-    validationFailure,
-    creationFailure,
-}: ReviewProps) {
-
-    return <>
-        {connectorPlugin != null
-            ? <>
-                <h2>Connector Plugin</h2>
-                <ConnectorBoxCard
-                    connectorPlugin={connectorPlugin}
-                    borderStyle="dashed"
-                    borderWidth="medium"
-                    hoverable={false} />
-            </>
-            : null
-        }
-
-        {invalidValidationResult != null
-            ? <ValidationDisplay validationResult={invalidValidationResult} />
-            : null
-        }
-
-        {validationFailure ? <Alert style={{ marginTop: '2rem' }} type="error" message={<>
-            <strong>Validation Attempt Failed</strong>
-            <p>{String(validationFailure)}</p>
-        </>} /> : null}
-
-        {creationFailure ? <Alert style={{ marginTop: '2rem' }} type="error" message={<>
-            <strong>Creation Attempt Failed</strong>
-            <p>{String(creationFailure)}</p>
-        </>} /> : null}
-
-        <h2>Connector Properties</h2>
-        <div style={{ margin: '0 auto 1.5rem' }}>
-            <KowlEditor
-                language="json"
-                value={properties}
-                onChange={onChange}
-                height="600px"
-            />
-        </div>
-    </>;
-}
-
-function ValidationDisplay({ validationResult }: { validationResult: ConnectorValidationResult }) {
-    return <Alert style={{ marginTop: '2rem' }} type="warning" message={<>
-        <h3>Submitted configuration is invalid</h3>
-
-        <Table pagination={false} size={'small'}
-            dataSource={validationResult.configs
-                .filter(connectorProperty => connectorProperty.value.errors.length > 0)
-                .map(cp => cp.value)} columns={[
-                    {
-                        title: 'Property Name',
-                        dataIndex: 'name',
-                        key: 'name',
-                    }, {
-                        title: 'Current Value',
-                        dataIndex: 'value',
-                        key: 'value',
-                    }, {
-                        title: 'Validation Errors',
-                        dataIndex: 'errors',
-                        key: 'errors',
-                    },
-                ]} rowKey={record => record.name} />
-    </>} />;
->>>>>>> cdeaa30b
 }
 
 export default CreateConnector;