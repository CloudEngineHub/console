--- conflicted
+++ resolved
@@ -153,135 +153,9 @@
     }
   };
 
-<<<<<<< HEAD
   return (
     <PageContent key="b">
       <ToastContainer />
-=======
-    return (
-      <PageContent key="b">
-        <ToastContainer />
-
-        {/* Statistics Bar */}
-        <Flex alignItems="center" gap="1rem">
-          <SmallStat title="Format">{subject.type}</SmallStat>
-          <Divider height="2ch" orientation="vertical" />
-
-          <SmallStat title="Compatibility">{subject.compatibility}</SmallStat>
-          <Divider height="2ch" orientation="vertical" />
-
-          <SmallStat title="Active Versions">{subject.schemas.count((x) => !x.isSoftDeleted)}</SmallStat>
-        </Flex>
-
-        {/* Buttons */}
-        <Flex gap="2">
-          <Button
-            data-testid="schema-details-edit-compatibility-btn"
-            disabledReason={
-              api.userData?.canManageSchemaRegistry === false
-                ? "You don't have the 'canManageSchemaRegistry' permission"
-                : undefined
-            }
-            onClick={() =>
-              appGlobal.historyPush(`/schema-registry/subjects/${this.subjectNameEncoded}/edit-compatibility`)
-            }
-            variant="outline"
-          >
-            Edit compatibility
-          </Button>
-          <Button
-            data-testid="schema-details-add-version-btn"
-            disabledReason={
-              api.userData?.canCreateSchemas === false ? "You don't have the 'canCreateSchemas' permission" : undefined
-            }
-            onClick={() => appGlobal.historyPush(`/schema-registry/subjects/${this.subjectNameEncoded}/add-version`)}
-            variant="outline"
-          >
-            Add new version
-          </Button>
-          <Button
-            data-testid="schema-details-delete-subject-btn"
-            disabledReason={
-              api.userData?.canDeleteSchemas === false ? "You don't have the 'canDeleteSchemas' permission" : undefined
-            }
-            onClick={() => {
-              if (isSoftDeleted) {
-                openPermanentDeleteModal(this.subjectNameRaw, () => {
-                  api
-                    .deleteSchemaSubject(this.subjectNameRaw, true)
-                    .then(() => {
-                      toast({
-                        status: 'success',
-                        duration: 4000,
-                        isClosable: false,
-                        title: 'Subject permanently deleted',
-                      });
-                      api.refreshSchemaSubjects(true);
-                      appGlobal.historyPush('/schema-registry/');
-                    })
-                    .catch((err) => {
-                      toast({
-                        status: 'error',
-                        duration: null,
-                        isClosable: true,
-                        title: 'Failed to permanently delete subject',
-                        description: String(err),
-                      });
-                    });
-                });
-              } else {
-                openDeleteModal(this.subjectNameRaw, () => {
-                  api
-                    .deleteSchemaSubject(this.subjectNameRaw, false)
-                    .then(() => {
-                      toast({
-                        status: 'success',
-                        duration: 4000,
-                        isClosable: false,
-                        title: 'Subject soft-deleted',
-                      });
-                      api.refreshSchemaSubjects(true);
-                    })
-                    .catch((err) => {
-                      toast({
-                        status: 'error',
-                        duration: null,
-                        isClosable: true,
-                        title: 'Failed to soft-delete subject',
-                        description: String(err),
-                      });
-                    });
-                });
-              }
-            }}
-            variant="outline"
-          >
-            Delete subject
-          </Button>
-        </Flex>
-
-        {/* Definition / Diff */}
-        <Tabs
-          data-testid="schema-details-tabs"
-          isFitted
-          items={[
-            {
-              key: 'definition',
-              name: 'Definition',
-              component: <SubjectDefinition subject={subject} />,
-            },
-            {
-              key: 'diff',
-              name: 'Version diff',
-              component: <VersionDiff subject={subject} />,
-            },
-          ]}
-        />
-      </PageContent>
-    );
-  }
-}
->>>>>>> b80c8c74
 
       {/* Statistics Bar */}
       <Flex alignItems="center" gap="1rem">
@@ -297,7 +171,7 @@
       {/* Buttons */}
       <Flex gap="2">
         <Button
-          disabledReason={
+          data-testid="schema-details-edit-compatibility-btn"disabledReason={
             canManageSchemaRegistry === false ? "You don't have the 'canManageSchemaRegistry' permission" : undefined
           }
           onClick={() => navigate(`/schema-registry/subjects/${subjectNameEncoded}/edit-compatibility`)}
@@ -305,14 +179,14 @@
         >
           Edit compatibility
         </Button>
-        <Button
+        <Buttondata-testid="schema-details-add-version-btn"
           disabledReason={canCreateSchemas === false ? "You don't have the 'canCreateSchemas' permission" : undefined}
           onClick={() => navigate(`/schema-registry/subjects/${subjectNameEncoded}/add-version`)}
           variant="outline"
         >
           Add new version
         </Button>
-        <Button
+        <Buttondata-testid="schema-details-delete-subject-btn"
           disabledReason={canDeleteSchemas === false ? "You don't have the 'canDeleteSchemas' permission" : undefined}
           onClick={() => handleDeleteSubject(isSoftDeleted ?? false)}
           variant="outline"
@@ -323,7 +197,7 @@
 
       {/* Definition / Diff */}
       <Tabs
-        isFitted
+        data-testid="schema-details-tabs"isFitted
         items={[
           {
             key: 'definition',
@@ -539,19 +413,10 @@
           <Label text="Version">
             <Box width="200px">
               <SingleSelect
-<<<<<<< HEAD
+                data-testid="schema-definition-version-select"
                 isDisabled={subjectData.versions.length === 0}
                 onChange={handleVersionChange}
                 options={subjectData.versions.map((v) => ({
-=======
-                data-testid="schema-definition-version-select"
-                isDisabled={subject.versions.length === 0}
-                onChange={(value) => {
-                  editQuery((x) => (x.version = String(value)));
-                  setSelectedVersion(value);
-                }}
-                options={subject.versions.map((v) => ({
->>>>>>> b80c8c74
                   value: v.version,
                   label:
                     String(v.version) +
@@ -741,7 +606,6 @@
       />
     </Flex>
   );
-<<<<<<< HEAD
 };
 
 const SchemaReferences = (p: { subject: SchemaRegistrySubjectDetails; schema: SchemaRegistryVersionedSchema }) => {
@@ -753,7 +617,7 @@
 
   return (
     <>
-      <Text fontSize="lg" fontWeight="bold" mt="20">
+      <Text data-testid="schema-references-heading" fontSize="lg" fontWeight="bold" mt="20">
         References
       </Text>
       <Text mb="6">
@@ -762,7 +626,7 @@
       </Text>
 
       {schema.references.length > 0 ? (
-        <UnorderedList>
+        <UnorderedList data-testid="schema-references-list">
           {schema.references.map((ref) => {
             // Schema references contain two distinct identifiers:
             // - ref.name: The import string used within the schema (e.g., "foo/bar/baz.proto")
@@ -779,6 +643,7 @@
               <ListItem key={ref.name + ref.subject + ref.version}>
                 <Link
                   as={ReactRouterLink}
+                    data-testid={`schema-reference-link-${ref.subject}`}
                   to={`/schema-registry/subjects/${encodeURIComponentPercents(ref.subject)}?version=${ref.version}`}
                 >
                   {ref.subject}
@@ -791,7 +656,7 @@
         <Text>This schema has no references.</Text>
       )}
 
-      <Text fontSize="lg" fontWeight="bold" mt="20">
+      <Text data-testid="schema-referenced-by-heading" fontSize="lg" fontWeight="bold" mt="20">
         Referenced By
       </Text>
       <Text mb="6">
@@ -800,7 +665,7 @@
       </Text>
 
       {referencedByData && referencedByData.length > 0 ? (
-        <UnorderedList>
+        <UnorderedList data-testid="schema-referenced-by-list">
           {referencedByData
             .flatMap((x) => x.usages)
             .map((ref) => {
@@ -808,47 +673,11 @@
               // so this section was already displaying correctly. However, we use
               // encodeURIComponentPercents() for consistent navigation behavior
               // with the References section above.
-=======
-});
-
-const SchemaReferences = observer(
-  (p: { subject: SchemaRegistrySubjectDetails; schema: SchemaRegistryVersionedSchema }) => {
-    const { subject, schema } = p;
-    const version = schema.version;
-
-    const referencedByVersions = api.schemaReferencedBy.get(subject.name);
-    const referencedBy = referencedByVersions?.get(version);
-
-    return (
-      <>
-        <Text data-testid="schema-references-heading" fontSize="lg" fontWeight="bold" mt="20">
-          References
-        </Text>
-        <Text mb="6">
-          Schemas that are required by this version.
-          {/* <Link as={ReactRouterLink} to="/home">Learn More</Link> */}
-        </Text>
-
-        {schema.references.length > 0 ? (
-          <UnorderedList data-testid="schema-references-list">
-            {schema.references.map((ref) => {
-              // Schema references contain two distinct identifiers:
-              // - ref.name: The import string used within the schema (e.g., "foo/bar/baz.proto")
-              // - ref.subject: The actual Schema Registry subject name (e.g., "foo.bar.baz")
-              //
-              // For consistent UX, we display the subject name (what users navigate to)
-              // rather than the import string. Both "References" and "Referenced By"
-              // sections now consistently show subject names.
-              //
-              // Navigation uses encodeURIComponentPercents() instead of encodeURIComponent()
-              // because schema subject names with periods/slashes cause URL parsing issues
-              // in React Router. The special encoder replaces % with ﹪ to avoid conflicts.
->>>>>>> b80c8c74
               return (
                 <ListItem key={ref.subject + ref.version}>
                   <Link
                     as={ReactRouterLink}
-                    data-testid={`schema-reference-link-${ref.subject}`}
+                      data-testid={`schema-referenced-by-link-${ref.subject}`}
                     to={`/schema-registry/subjects/${encodeURIComponentPercents(ref.subject)}?version=${ref.version}`}
                   >
                     {ref.subject}
@@ -856,7 +685,6 @@
                 </ListItem>
               );
             })}
-<<<<<<< HEAD
         </UnorderedList>
       ) : (
         <Text>This schema has no incoming references.</Text>
@@ -864,49 +692,5 @@
     </>
   );
 };
-=======
-          </UnorderedList>
-        ) : (
-          <Text>This schema has no references.</Text>
-        )}
-
-        <Text data-testid="schema-referenced-by-heading" fontSize="lg" fontWeight="bold" mt="20">
-          Referenced By
-        </Text>
-        <Text mb="6">
-          Schemas that reference this version.
-          {/* <Link as={ReactRouterLink} to="/home">Learn More</Link> */}
-        </Text>
-
-        {!!referencedBy && referencedBy?.length > 0 ? (
-          <UnorderedList data-testid="schema-referenced-by-list">
-            {referencedBy
-              .flatMap((x) => x.usages)
-              .map((ref) => {
-                // Referenced By data only contains subject names (not import strings),
-                // so this section was already displaying correctly. However, we use
-                // encodeURIComponentPercents() for consistent navigation behavior
-                // with the References section above.
-                return (
-                  <ListItem key={ref.subject + ref.version}>
-                    <Link
-                      as={ReactRouterLink}
-                      data-testid={`schema-referenced-by-link-${ref.subject}`}
-                      to={`/schema-registry/subjects/${encodeURIComponentPercents(ref.subject)}?version=${ref.version}`}
-                    >
-                      {ref.subject}
-                    </Link>
-                  </ListItem>
-                );
-              })}
-          </UnorderedList>
-        ) : (
-          <Text>This schema has no incoming references.</Text>
-        )}
-      </>
-    );
-  }
-);
->>>>>>> b80c8c74
 
 export default SchemaDetailsView;