/**
 * Copyright 2022 Redpanda Data, Inc.
 *
 * Use of this software is governed by the Business Source License
 * included in the file https://github.com/redpanda-data/redpanda/blob/dev/licenses/bsl.md
 *
 * As of the Change Date specified in that file, in accordance with
 * the Business Source License, use of this software will be governed
 * by the Apache License, Version 2.0
 */
import {
  Code,
  ConnectError,
  type Interceptor as ConnectRpcInterceptor,
  type PromiseClient,
  type StreamRequest,
  type UnaryRequest,
  createPromiseClient,
} from '@connectrpc/connect';
import { createConnectTransport } from '@connectrpc/connect-web';
import { type Monaco, loader } from '@monaco-editor/react';
import { autorun, configure, observable, when } from 'mobx';
import * as monaco from 'monaco-editor';
import { configureMonacoYaml } from 'monaco-yaml';
import { monacoYamlOptions } from './components/misc/PipelinesYamlEditor';
import memoizeOne from 'memoize-one';
import { DEFAULT_API_BASE, DEFAULT_HOST } from './components/constants';
import { APP_ROUTES } from './components/routes';
import { ConsoleService } from './protogen/redpanda/api/console/v1alpha1/console_service_connect';
import { DebugBundleService } from './protogen/redpanda/api/console/v1alpha1/debug_bundle_connect';
import { LicenseService } from './protogen/redpanda/api/console/v1alpha1/license_connect';
import { PipelineService } from './protogen/redpanda/api/console/v1alpha1/pipeline_connect';
import { SecurityService } from './protogen/redpanda/api/console/v1alpha1/security_connect';
import { TransformService } from './protogen/redpanda/api/console/v1alpha1/transform_connect';
<<<<<<< HEAD
import { AuthenticationService } from './protogen/redpanda/api/console/v1alpha1/authentication_connect';
=======
import { PipelineService as PipelineServiceV2 } from './protogen/redpanda/api/dataplane/v1alpha2/pipeline_connect';
>>>>>>> 88cbf9bc
import { SecretService as RPCNSecretService } from './protogen/redpanda/api/dataplane/v1alpha2/secret_connect';
import { appGlobal } from './state/appGlobal';
import { api } from './state/backendApi';
import { uiState } from './state/uiState';
import { AppFeatures, getBasePath } from './utils/env';

declare const __webpack_public_path__: string;

const getRestBasePath = (overrideUrl?: string) => overrideUrl ?? DEFAULT_API_BASE;

const getGrpcBasePath = (overrideUrl?: string) => overrideUrl ?? getBasePath();

const getApiBasePath = (overrideUrl?: string) => overrideUrl ?? DEFAULT_HOST;

const addBearerTokenInterceptor: ConnectRpcInterceptor = (next) => async (req: UnaryRequest | StreamRequest) => {
  if (config.jwt) req.header.append('Authorization', `Bearer ${config.jwt}`);
  return await next(req);
};

/**
 * Interceptor to handle license expiration errors in gRPC responses.
 *
 * This interceptor checks if the error is of type `ConnectError` with the
 * code `FailedPrecondition` and inspects the `details` array for an entry
 * with type `google.rpc.ErrorInfo` and a reason of `REASON_ENTERPRISE_LICENSE_EXPIRED`.
 * If such an error is detected, it redirects the user to the `/trial-expired` page.
 *
 */
const checkExpiredLicenseInterceptor: ConnectRpcInterceptor = (next) => async (req: UnaryRequest | StreamRequest) => {
  try {
    return await next(req);
  } catch (error) {
    if (error instanceof ConnectError) {
      if (error.code === Code.FailedPrecondition) {
        for (const detail of error.details) {
          // @ts-ignore - TODO fix type checks for IncomingDetail, BE should provide types for debug field
          if (detail?.type && detail?.debug) {
            if (
              // @ts-ignore - TODO fix type checks for IncomingDetail, BE should provide types for debug field
              detail.type === 'google.rpc.ErrorInfo' &&
              // @ts-ignore - TODO fix type checks for IncomingDetail, BE should provide types for debug field
              detail.debug.reason === 'REASON_ENTERPRISE_LICENSE_EXPIRED'
            ) {
              appGlobal.history.replace('/trial-expired');
            }
          }
        }
      }
    }
    // Re-throw the error to ensure it's handled by other interceptors or the calling code
    throw error;
  }
};

export interface SetConfigArguments {
  fetch?: WindowOrWorkerGlobalScope['fetch'];
  jwt?: string;
  clusterId?: string;
  urlOverride?: {
    rest?: string;
    ws?: string;
    assets?: string;
    grpc?: string;
  };
  setSidebarItems?: (items: SidebarItem[]) => void;
  setBreadcrumbs?: (items: Breadcrumb[]) => void;
  isServerless?: boolean;
}

export interface SidebarItem {
  title: string; // "Topics"
  to: string; // '/topics'
  icon?: JSX.Element;
  order: number;
}

export interface Breadcrumb {
  title: string; // "Topics"
  to: string; // '/topics'
}

interface Config {
  restBasePath: string;
<<<<<<< HEAD
  apiBasePath: string;
    authenticationClient?: PromiseClient<typeof AuthenticationService>;
    licenseClient?: PromiseClient<typeof LicenseService>;
    consoleClient?: PromiseClient<typeof ConsoleService>;
    debugBundleClient?: PromiseClient<typeof DebugBundleService>;
    securityClient?: PromiseClient<typeof SecurityService>;
    pipelinesClient?: PromiseClient<typeof PipelineService>;
=======
  licenseClient?: PromiseClient<typeof LicenseService>;
  consoleClient?: PromiseClient<typeof ConsoleService>;
  debugBundleClient?: PromiseClient<typeof DebugBundleService>;
  securityClient?: PromiseClient<typeof SecurityService>;
  pipelinesClient?: PromiseClient<typeof PipelineService>;
  pipelinesClientV2?: PromiseClient<typeof PipelineServiceV2>;
>>>>>>> 88cbf9bc
  rpcnSecretsClient?: PromiseClient<typeof RPCNSecretService>;
  transformsClient?: PromiseClient<typeof TransformService>;
  fetch: WindowOrWorkerGlobalScope['fetch'];
  assetsPath: string;
  jwt?: string;
  clusterId?: string;
  setSidebarItems: (items: SidebarItem[]) => void;
  setBreadcrumbs: (items: Breadcrumb[]) => void;
  isServerless: boolean;
}

// Config object is an mobx observable, always make sure you call it from
// inside a componenet, don't be tempted to used it as singleton you might find
// unexpected behaviour
export const config: Config = observable({
  restBasePath: getRestBasePath(),
  apiBasePath: getApiBasePath(),
    fetch: window.fetch,
    assetsPath: getBasePath(),
    clusterId: 'default',
    setSidebarItems: () => { },
    setBreadcrumbs: () => { },
    isServerless: false,
});

const setConfig = ({ fetch, urlOverride, jwt, isServerless, ...args }: SetConfigArguments) => {
  const assetsUrl =
    urlOverride?.assets === 'WEBPACK' ? String(__webpack_public_path__).removeSuffix('/') : urlOverride?.assets;

  // instantiate the client once, if we need to add more clients you can add them in here, ideally only one transport is necessary
  const transport = createConnectTransport({
    baseUrl: getGrpcBasePath(urlOverride?.grpc),
    interceptors: [addBearerTokenInterceptor, checkExpiredLicenseInterceptor],
  });

<<<<<<< HEAD
    const licenseGrpcClient = createPromiseClient(LicenseService, transport);
    const consoleGrpcClient = createPromiseClient(ConsoleService, transport);
    const debugBundleGrpcClient = createPromiseClient(DebugBundleService, transport);
    const securityGrpcClient = createPromiseClient(SecurityService, transport);
    const pipelinesGrpcClient = createPromiseClient(PipelineService, transport);
    const secretGrpcClient = createPromiseClient(RPCNSecretService, transport);
    const authenticationGrpcClient = createPromiseClient(AuthenticationService, transport);
    const transformClient = createPromiseClient(TransformService, transport);
    Object.assign(config, {
        jwt,
        isServerless,
        restBasePath: getRestBasePath(urlOverride?.rest),
        apiBasePath: getApiBasePath(urlOverride?.grpc),
        fetch: fetch ?? window.fetch.bind(window),
        assetsPath: assetsUrl ?? getBasePath(),
        authenticationClient: authenticationGrpcClient,
        licenseClient: licenseGrpcClient,
        consoleClient: consoleGrpcClient,
        debugBundleClient: debugBundleGrpcClient,
        securityClient: securityGrpcClient,
        pipelinesClient: pipelinesGrpcClient,
        transformsClient: transformClient,
        rpcnSecretsClient: secretGrpcClient,
        ...args,
    });
    return config;
=======
  const licenseGrpcClient = createPromiseClient(LicenseService, transport);
  const consoleGrpcClient = createPromiseClient(ConsoleService, transport);
  const debugBundleGrpcClient = createPromiseClient(DebugBundleService, transport);
  const securityGrpcClient = createPromiseClient(SecurityService, transport);
  const pipelinesGrpcClient = createPromiseClient(PipelineService, transport);
  const pipelinesV2GrpcClient = createPromiseClient(PipelineServiceV2, transport);
  const secretGrpcClient = createPromiseClient(RPCNSecretService, transport);
  const transformClient = createPromiseClient(TransformService, transport);
  Object.assign(config, {
    jwt,
    isServerless,
    restBasePath: getRestBasePath(urlOverride?.rest),
    fetch: fetch ?? window.fetch.bind(window),
    assetsPath: assetsUrl ?? getBasePath(),
    licenseClient: licenseGrpcClient,
    consoleClient: consoleGrpcClient,
    debugBundleClient: debugBundleGrpcClient,
    securityClient: securityGrpcClient,
    pipelinesClient: pipelinesGrpcClient,
    pipelinesClientV2: pipelinesV2GrpcClient,
    transformsClient: transformClient,
    rpcnSecretsClient: secretGrpcClient,
    ...args,
  });
  return config;
>>>>>>> 88cbf9bc
};

export const setMonacoTheme = (_editor: monaco.editor.IStandaloneCodeEditor, monaco: Monaco) => {
  monaco.editor.defineTheme('kowl', {
    base: 'vs',
    inherit: false,
    colors: {
      'editor.background': '#fcfcfc',
      'editorGutter.background': '#00000018',
      'editor.lineHighlightBackground': '#aaaaaa20',
      'editor.lineHighlightBorder': '#00000000',
      'editorLineNumber.foreground': '#8c98a8',
      'editorOverviewRuler.background': '#606060',
    },
    rules: [],
  });

  monaco.editor.setTheme('kowl');
};

setTimeout(() => {
  autorun(() => {
    const setBreadcrumbs = config.setBreadcrumbs;
    if (!setBreadcrumbs) return;

    const breadcrumbs = uiState.pageBreadcrumbs.map((v) => ({
      title: v.title,
      to: v.linkTo,
    }));

    setBreadcrumbs(breadcrumbs);
  });

  autorun(() => {
    const setSidebarItems = config.setSidebarItems;
    if (!setSidebarItems) return;

    const sidebarItems = embeddedAvailableRoutesObservable.routes.map(
      (r, i) =>
        ({
          title: r.title,
          to: r.path,
          icon: r.icon,
          order: i,
        }) as SidebarItem,
    );

    setSidebarItems(sidebarItems);
  });
}, 50);

export function isEmbedded() {
  return config.jwt != null;
}

export function isServerless() {
  return config.isServerless;
}

const routesIgnoredInEmbedded = ['/overview', '/quotas', '/reassign-partitions', '/admin'];

const routesIgnoredInServerless = [
  '/overview',
  '/schema-registry',
  '/quotas',
  '/reassign-partitions',
  '/admin',
  '/transforms',
];

export const embeddedAvailableRoutesObservable = observable({
  get routes() {
    return APP_ROUTES.filter((x) => x.icon != null) // routes without icon are "nested", so they shouldn't be visible directly
      .filter((x) => !routesIgnoredInEmbedded.includes(x.path)) // things that should not be visible in embedded/cloud mode
      .filter((x) => {
        if (x.visibilityCheck) {
          const state = x.visibilityCheck();
          return state.visible;
        }
        return true;
      })
      .filter((x) => {
        if (isServerless() && routesIgnoredInServerless.includes(x.path)) return false;
        return true;
      });
  },
});

export const setup = memoizeOne((setupArgs: SetConfigArguments) => {
  const config = setConfig(setupArgs);

  // Tell monaco editor where to load dependencies from
  loader.config({
    paths: {
      vs: `${config.assetsPath}/static/js/vendor/monaco/package/min/vs`,
    },
  });

  // Ensure yaml workers are being loaded locally as well
  loader.init().then(async (monaco) => {
    window.MonacoEnvironment = {
      baseUrl: `${config.assetsPath}/static/js/vendor/monaco/package/min`,

      getWorker(moduleId, label) {
        console.debug(`window.MonacoEnvironment.getWorker looking for moduleId ${moduleId} label ${label}`);
        switch (label) {
          case 'editorWorkerService':
            return new Worker(new URL('monaco-editor/esm/vs/editor/editor.worker', import.meta.url));
          case 'yaml':
            // return new yamlWorker();
            return new Worker(new URL('monaco-yaml/yaml.worker', import.meta.url));

          default:
            throw new Error(`Unknown label ${label}`);
        }
      },
    };

    configureMonacoYaml(monaco, monacoYamlOptions);
  });

  // Configure MobX
  configure({
    enforceActions: 'never',
    safeDescriptors: true,
  });

  // Get supported endpoints / kafka cluster version
  // In the business version, that endpoint (like any other api endpoint) is
  // protected, so we need to delay the call until the user is logged in.
  if (!AppFeatures.SINGLE_SIGN_ON) {
    api.refreshSupportedEndpoints();
    api.listLicenses();
  } else {
    when(
      () => Boolean(api.userData),
      () => {
        setTimeout(() => {
          api.refreshSupportedEndpoints();
          api.listLicenses();
        });
      },
    );
  }
});<|MERGE_RESOLUTION|>--- conflicted
+++ resolved
@@ -32,11 +32,8 @@
 import { PipelineService } from './protogen/redpanda/api/console/v1alpha1/pipeline_connect';
 import { SecurityService } from './protogen/redpanda/api/console/v1alpha1/security_connect';
 import { TransformService } from './protogen/redpanda/api/console/v1alpha1/transform_connect';
-<<<<<<< HEAD
 import { AuthenticationService } from './protogen/redpanda/api/console/v1alpha1/authentication_connect';
-=======
 import { PipelineService as PipelineServiceV2 } from './protogen/redpanda/api/dataplane/v1alpha2/pipeline_connect';
->>>>>>> 88cbf9bc
 import { SecretService as RPCNSecretService } from './protogen/redpanda/api/dataplane/v1alpha2/secret_connect';
 import { appGlobal } from './state/appGlobal';
 import { api } from './state/backendApi';
@@ -120,7 +117,6 @@
 
 interface Config {
   restBasePath: string;
-<<<<<<< HEAD
   apiBasePath: string;
     authenticationClient?: PromiseClient<typeof AuthenticationService>;
     licenseClient?: PromiseClient<typeof LicenseService>;
@@ -128,14 +124,7 @@
     debugBundleClient?: PromiseClient<typeof DebugBundleService>;
     securityClient?: PromiseClient<typeof SecurityService>;
     pipelinesClient?: PromiseClient<typeof PipelineService>;
-=======
-  licenseClient?: PromiseClient<typeof LicenseService>;
-  consoleClient?: PromiseClient<typeof ConsoleService>;
-  debugBundleClient?: PromiseClient<typeof DebugBundleService>;
-  securityClient?: PromiseClient<typeof SecurityService>;
-  pipelinesClient?: PromiseClient<typeof PipelineService>;
   pipelinesClientV2?: PromiseClient<typeof PipelineServiceV2>;
->>>>>>> 88cbf9bc
   rpcnSecretsClient?: PromiseClient<typeof RPCNSecretService>;
   transformsClient?: PromiseClient<typeof TransformService>;
   fetch: WindowOrWorkerGlobalScope['fetch'];
@@ -171,13 +160,13 @@
     interceptors: [addBearerTokenInterceptor, checkExpiredLicenseInterceptor],
   });
 
-<<<<<<< HEAD
     const licenseGrpcClient = createPromiseClient(LicenseService, transport);
     const consoleGrpcClient = createPromiseClient(ConsoleService, transport);
     const debugBundleGrpcClient = createPromiseClient(DebugBundleService, transport);
     const securityGrpcClient = createPromiseClient(SecurityService, transport);
     const pipelinesGrpcClient = createPromiseClient(PipelineService, transport);
-    const secretGrpcClient = createPromiseClient(RPCNSecretService, transport);
+    const pipelinesV2GrpcClient = createPromiseClient(PipelineServiceV2, transport);
+  const secretGrpcClient = createPromiseClient(RPCNSecretService, transport);
     const authenticationGrpcClient = createPromiseClient(AuthenticationService, transport);
     const transformClient = createPromiseClient(TransformService, transport);
     Object.assign(config, {
@@ -193,38 +182,12 @@
         debugBundleClient: debugBundleGrpcClient,
         securityClient: securityGrpcClient,
         pipelinesClient: pipelinesGrpcClient,
+    pipelinesClientV2: pipelinesV2GrpcClient,
         transformsClient: transformClient,
         rpcnSecretsClient: secretGrpcClient,
         ...args,
     });
     return config;
-=======
-  const licenseGrpcClient = createPromiseClient(LicenseService, transport);
-  const consoleGrpcClient = createPromiseClient(ConsoleService, transport);
-  const debugBundleGrpcClient = createPromiseClient(DebugBundleService, transport);
-  const securityGrpcClient = createPromiseClient(SecurityService, transport);
-  const pipelinesGrpcClient = createPromiseClient(PipelineService, transport);
-  const pipelinesV2GrpcClient = createPromiseClient(PipelineServiceV2, transport);
-  const secretGrpcClient = createPromiseClient(RPCNSecretService, transport);
-  const transformClient = createPromiseClient(TransformService, transport);
-  Object.assign(config, {
-    jwt,
-    isServerless,
-    restBasePath: getRestBasePath(urlOverride?.rest),
-    fetch: fetch ?? window.fetch.bind(window),
-    assetsPath: assetsUrl ?? getBasePath(),
-    licenseClient: licenseGrpcClient,
-    consoleClient: consoleGrpcClient,
-    debugBundleClient: debugBundleGrpcClient,
-    securityClient: securityGrpcClient,
-    pipelinesClient: pipelinesGrpcClient,
-    pipelinesClientV2: pipelinesV2GrpcClient,
-    transformsClient: transformClient,
-    rpcnSecretsClient: secretGrpcClient,
-    ...args,
-  });
-  return config;
->>>>>>> 88cbf9bc
 };
 
 export const setMonacoTheme = (_editor: monaco.editor.IStandaloneCodeEditor, monaco: Monaco) => {
