--- conflicted
+++ resolved
@@ -472,15 +472,6 @@
 }
 
 .loginContainerRight {
-<<<<<<< HEAD
-    height: 100%;
-    display: flex;
-    flex-direction: column;
-    font-size: 11px;
-    text-align: center;
-    font-weight: 500;
-    padding: 2rem 0;
-=======
   height: 100%;
   display: flex;
   flex-direction: column;
@@ -489,7 +480,6 @@
   text-align: center;
   font-weight: 500;
   padding: 2rem 0;
->>>>>>> 827a3723
 }
 
 .loginLeft {
