
/**
 * Copyright 2022 Redpanda Data, Inc.
 *
 * Use of this software is governed by the Business Source License
 * included in the file https://github.com/redpanda-data/redpanda/blob/dev/licenses/bsl.md
 *
 * As of the Change Date specified in that file, in accordance with
 * the Business Source License, use of this software will be governed
 * by the Apache License, Version 2.0
 */

/*eslint block-scoped-var: "error"*/

import { comparer, computed, observable, runInAction, transaction } from 'mobx';
import { AppFeatures, getBasePath } from '../utils/env';
import fetchWithTimeout from '../utils/fetchWithTimeout';
import { toJson } from '../utils/jsonUtils';
import { LazyMap } from '../utils/LazyMap';
import { ObjToKv } from '../utils/tsxUtils';
import { decodeBase64, TimeSince } from '../utils/utils';
import { appGlobal } from './appGlobal';
import {
    AclRequestDefault,
    AclResource,
    AdminInfo,
    AlterConfigOperation,
    AlterPartitionReassignmentsResponse,
    ApiError,
    Broker,
    BrokerConfigResponse,
    BrokerWithConfigAndStorage,
    ClusterAdditionalInfo,
    ClusterConnectors,
    ClusterInfo,
    ClusterInfoResponse,
    ClusterOverview,
    CompressionType,
    ConfigEntry,
    ConfigResourceType,
    ConnectorValidationResult,
    CreateACLRequest,
    CreateSecretResponse,
    CreateTopicRequest,
    CreateTopicResponse,
    CreateUserRequest,
    DeleteACLsRequest,
    DeleteConsumerGroupOffsetsRequest,
    DeleteConsumerGroupOffsetsResponse,
    DeleteConsumerGroupOffsetsResponseTopic,
    DeleteConsumerGroupOffsetsTopic,
    DeleteRecordsResponseData,
    EditConsumerGroupOffsetsRequest,
    EditConsumerGroupOffsetsResponse,
    EditConsumerGroupOffsetsResponseTopic,
    EditConsumerGroupOffsetsTopic,
    EndpointCompatibility,
    EndpointCompatibilityResponse,
    GetAclOverviewResponse,
    GetAclsRequest,
    GetAllPartitionsResponse,
    GetConsumerGroupResponse,
    GetConsumerGroupsResponse,
    GetPartitionsResponse,
    GetTopicConsumersResponse,
    GetTopicOffsetsByTimestampResponse,
    GetTopicsResponse,
    GetUsersResponse,
    GroupDescription,
    isApiError,
    KafkaConnectors,
    PartialTopicConfigsResponse,
    Partition,
    PartitionReassignmentRequest,
    PartitionReassignments,
    PartitionReassignmentsResponse,
    PatchConfigsRequest,
    PatchConfigsResponse,
    PatchTopicConfigsRequest,
    Payload,
    ProduceRecordsResponse,
    PublishRecordsRequest,
    QuotaResponse,
    ResourceConfig,
    SchemaReferencedByEntry,
    SchemaRegistryCompatibilityMode,
    SchemaRegistryConfigResponse,
    SchemaRegistryCreateSchema,
    SchemaRegistryCreateSchemaResponse,
    SchemaRegistryDeleteSubjectResponse,
    SchemaRegistryDeleteSubjectVersionResponse,
    SchemaRegistryModeResponse,
    SchemaRegistrySchemaTypesResponse,
    SchemaRegistrySetCompatibilityModeRequest,
    SchemaRegistrySubject,
    SchemaRegistrySubjectDetails,
    SchemaRegistryValidateSchemaResponse,
    SchemaVersion,
    Topic,
    TopicConfigResponse,
    TopicConsumer,
    TopicDescription,
    TopicDocumentation,
    TopicDocumentationResponse,
    TopicMessage,
    TopicOffset,
    TopicPermissions,
    UserData,
    WrappedApiError
} from './restInterfaces';
import { uiState } from './uiState';
import { config as appConfig, isEmbedded } from '../config';
import { createStandaloneToast, redpandaTheme, redpandaToastOptions } from '@redpanda-data/ui';

import { proto3 } from '@bufbuild/protobuf';
import { ListMessagesRequest } from '../protogen/redpanda/api/console/v1alpha1/list_messages_pb';
import { CompressionType as ProtoCompressionType, PayloadEncoding } from '../protogen/redpanda/api/console/v1alpha1/common_pb';
import { PublishMessageRequest, PublishMessageResponse } from '../protogen/redpanda/api/console/v1alpha1/publish_messages_pb';
import { PartitionOffsetOrigin } from './ui';
import { Features } from './supportedFeatures';
import { TransformMetadata } from '../protogen/redpanda/api/dataplane/v1alpha1/transform_pb';
import { Pipeline, PipelineCreate, PipelineUpdate } from '../protogen/redpanda/api/dataplane/v1alpha2/pipeline_pb';
import { License, ListEnterpriseFeaturesResponse_Feature, SetLicenseRequest, SetLicenseResponse } from '../protogen/redpanda/api/console/v1alpha1/license_pb';
import { CreateDebugBundleRequest, CreateDebugBundleResponse, DebugBundleStatus, DebugBundleStatus_Status, GetClusterHealthResponse, GetDebugBundleStatusResponse_DebugBundleBrokerStatus } from '../protogen/redpanda/api/console/v1alpha1/debug_bundle_pb';

const REST_TIMEOUT_SEC = 25;
export const REST_CACHE_DURATION_SEC = 20;

const { toast } = createStandaloneToast({
    theme: redpandaTheme,
    defaultOptions: redpandaToastOptions.defaultOptions
})

/*
    - If statusCode is not 2xx (any sort of error) -> response content will always be an `ApiError` json object
    - 2xx does not mean complete success, for some endpoints (e.g.: broker log dirs) we can get partial responses (array with some result entries and some error entries)
*/

/*
* allow custom fetch or websocket interceptors
* */
export async function rest<T>(url: string, requestInit?: RequestInit): Promise<T | null> {
    const res = await fetchWithTimeout(url, REST_TIMEOUT_SEC * 1000, requestInit);

    if (res.status == 401) { // Unauthorized
        await handle401(res);
        return null;
    }
    if (res.status == 403) { // Forbidden
        return null;
    }

    const text = await res.text();

    processVersionInfo(res.headers);

    return parseOrUnwrap<T>(res, text);
}

async function handle401(res: Response) {
    // Logout
    //   Clear our 'User' data if we have any
    //   Any old/invalid JWT will be cleared by the server
    api.userData = null;

    try {
        const text = await res.text();
        const obj = JSON.parse(text);
        console.log('unauthorized message: ' + text);

        const err = obj as ApiError;
        uiState.loginError = String(err.message);
    } catch (err) {
        uiState.loginError = String(err);
    }

    // Save current location url
    // store.urlBeforeLogin = window.location.href;
    // get current path

    if (isEmbedded()) {
        const path = window.location.pathname.removePrefix(getBasePath() ?? '');
        // get path you want to redirect to
        const targetPath = `/clusters/${appConfig.clusterId}/unauthorized`;
        // when is embedded redirect to the cloud-ui
        if (path !== targetPath) {
            window.location.replace(`/clusters/${appConfig.clusterId}/unauthorized`)
        }
    } else {
        // Redirect to login
        appGlobal.history.push('/login');
    }
}

function processVersionInfo(headers: Headers) {
    try {
        for (const [k, v] of headers) {
            if (k.toLowerCase() != 'app-build-timestamp')
                continue;

            const serverBuildTimestamp = Number(v);
            if (v != null && v != '' && Number.isFinite(serverBuildTimestamp)) {
                if (uiState.serverBuildTimestamp != serverBuildTimestamp)
                    uiState.serverBuildTimestamp = serverBuildTimestamp;
            }

            return;
        }
    } catch { } // Catch malformed json (old versions where info is not sent as json yet)
}

const cache = new LazyMap<string, CacheEntry>(u => new CacheEntry(u));
class CacheEntry {
    url: string;

    private timeSinceLastResult = new TimeSince(); // set automatically
    /** How long ago (in seconds) the data was last updated */
    get resultAge() { return this.timeSinceLastResult.value / 1000; }

    private promise: Promise<any>;
    get lastPromise() { return this.promise; }
    setPromise<T>(promise: Promise<T>) {
        this.timeSinceRequestStarted.reset();

        this.isPending = true;
        this.error = null;
        this.promise = promise;

        promise.then(result => {
            this.timeSinceLastResult.reset();
            this.lastResult = result;
        }).catch(err => {
            this.lastResult = undefined;
            this.error = err;
        }).finally(() => {
            this.lastRequestDurationMs = this.timeSinceRequestStarted.value;
            const index = api.activeRequests.indexOf(this);
            if (index > -1) {
                api.activeRequests.splice(index, 1);
            }
            this.isPending = false;
        });

        api.activeRequests.push(this);
    }

    error: any | null = null;
    lastResult: any | undefined; // set automatically
    isPending: boolean; // set automatically

    private timeSinceRequestStarted = new TimeSince(); // set automatically
    private lastRequestDurationMs: number; // set automatically
    /** How long (in seconds) the last request took (or is currently taking so far) */
    get requestTime() {
        if (this.isPending) {
            return this.timeSinceRequestStarted.value / 1000;
        }
        return this.lastRequestDurationMs / 1000;
    }

    constructor(url: string) {
        this.url = url;
        const sec = 1000;
        const min = 60 * sec;
        const h = 60 * min;
        this.timeSinceLastResult.reset(100 * h);
    }
}

function cachedApiRequest<T>(url: string, force: boolean = false): Promise<T> {
    const entry = cache.get(url);

    if (entry.isPending) {
        // return already running request
        return entry.lastPromise;
    }

    if (entry.resultAge > REST_CACHE_DURATION_SEC || force) {
        // expired or force refresh
        const promise = rest<T>(url);
        entry.setPromise(promise);
    }

    // Return last result (can be still pending, or completed but not yet expired)
    return entry.lastPromise;
}


//
// BackendAPI
//
const apiStore = {

    // Data
    endpointCompatibility: null as (EndpointCompatibility | null),

    clusterOverview: null as ClusterOverview | null,
    brokers: null as BrokerWithConfigAndStorage[] | null,

    clusters: ['A', 'B', 'C'],
    clusterInfo: null as (ClusterInfo | null),

    brokerConfigs: new Map<number, ConfigEntry[] | string>(), // config entries, or error string

    adminInfo: undefined as (AdminInfo | undefined | null),

    schemaOverviewIsConfigured: undefined as boolean | undefined,

    schemaMode: undefined as string | null | undefined,  // undefined = not yet known, null = got not configured response
    schemaCompatibility: undefined as string | null | undefined, // undefined = not yet known, null = got not configured response
    schemaSubjects: undefined as SchemaRegistrySubject[] | undefined,
    schemaTypes: undefined as string[] | undefined,
    schemaDetails: new Map<string, SchemaRegistrySubjectDetails>(), // subjectName => details
    schemaReferencedBy: new Map<string, Map<number, SchemaReferencedByEntry[]>>(), // subjectName => version => details
    schemaUsagesById: new Map<number, SchemaVersion[]>(),

    topics: null as (Topic[] | null),
    topicConfig: new Map<string, TopicDescription | null>(), // null = not allowed to view config of this topic
    topicDocumentation: new Map<string, TopicDocumentation>(),
    topicPermissions: new Map<string, TopicPermissions | null>(),
    topicPartitions: new Map<string, Partition[] | null>(), // null = not allowed to view partitions of this config
    topicPartitionErrors: new Map<string, Array<{ id: number, partitionError: string; }>>(),
    topicWatermarksErrors: new Map<string, Array<{ id: number, waterMarksError: string; }>>(),
    topicConsumers: new Map<string, TopicConsumer[]>(),
    topicAcls: new Map<string, GetAclOverviewResponse | null>(),

    serviceAccounts: undefined as GetUsersResponse | undefined | null,
    ACLs: undefined as GetAclOverviewResponse | undefined | null,

    Quotas: undefined as QuotaResponse | undefined | null,

    consumerGroups: new Map<string, GroupDescription>(),
    consumerGroupAcls: new Map<string, GetAclOverviewResponse | null>(),

    partitionReassignments: undefined as (PartitionReassignments[] | null | undefined),

    connectConnectors: undefined as (KafkaConnectors | undefined),
    connectAdditionalClusterInfo: new Map<string, ClusterAdditionalInfo>(), // clusterName => additional info (plugins)

    licenses: [] as License[],
    licenseViolation: false,
    licensesLoaded: undefined as 'loaded' | 'failed' | undefined,

    enterpriseFeaturesUsed: [] as ListEnterpriseFeaturesResponse_Feature[],

    clusterHealth: undefined as GetClusterHealthResponse | undefined,
    debugBundleStatuses: [] as GetDebugBundleStatusResponse_DebugBundleBrokerStatus[],
    hasDebugProcess: false as boolean,

    // undefined = we haven't checked yet
    // null = call completed, and we're not logged in
    userData: undefined as (UserData | null | undefined),
    async logout() {
        await appConfig.fetch('./auth/logout');
        this.userData = null;
    },
    async refreshUserData() {
<<<<<<< HEAD
        const client = appConfig.authenticationClient;
        if (!client) throw new Error('security client is not initialized');

        await client.getIdentity({}).then((r) => {
            api.userData = {
                canViewConsoleUsers: false,
                canListAcls: true,
                canListQuotas: true,
                canPatchConfigs: true,
                canReassignPartitions: true,
                canCreateSchemas: true,
                canDeleteSchemas: true,
                canManageSchemaRegistry: true,
                canViewSchemas: true,
                canListTransforms: true,
                canCreateTransforms: true,
                canDeleteTransforms: true,
                seat: null as any,
                user: {
                    providerID: r.authenticationMethod,
                    providerName: '',
                    id: '',
                    internalIdentifier: '',
                    meta: {
                        avatarUrl: '',
                        email: '',
                        name: r.displayName
                    }}
            } as UserData;
        }).catch(() => {
            this.userData = null
        })
=======
        await appConfig.fetch('./api/users/me').then(async r => {
            if (r.ok) {
                api.userData = await r.json() as UserData;
            } else if (r.status == 401) { // unauthorized / not logged in
                api.userData = null;
            } else if (r.status == 404) {
                // not found: frontend is configured as business-version, but backend is non-business-version
                // -> create a local fake user for debugging
                uiState.isUsingDebugUserLogin = true;
                api.userData = {
                    canViewConsoleUsers: false,
                    canListAcls: true,
                    canListQuotas: true,
                    canPatchConfigs: true,
                    canReassignPartitions: true,
                    canCreateSchemas: true,
                    canDeleteSchemas: true,
                    canManageSchemaRegistry: true,
                    canViewSchemas: true,
                    canListTransforms: true,
                    canCreateTransforms: true,
                    canDeleteTransforms: true,
                    canViewDebugBundle: true,
                    seat: null as any,
                    user: { providerID: -1, providerName: 'debug provider', id: 'debug', internalIdentifier: 'debug', meta: { avatarUrl: '', email: '', name: 'local fake user for debugging' } }
                };
            }
        });
>>>>>>> 827a3723
    },

    // Make currently running requests observable
    activeRequests: [] as CacheEntry[],

    // Fetch errors
    errors: [] as any[],

    refreshTopics(force?: boolean) {
        cachedApiRequest<GetTopicsResponse>(`${appConfig.restBasePath}/topics`, force)
            .then(v => {
                if (v?.topics != null) {
                    for (const t of v.topics) {
                        if (!t.allowedActions) continue;

                        // DEBUG: randomly remove some allowedActions
                        /*
                        const numToRemove = Math.round(Math.random() * t.allowedActions.length);
                        for (let i = 0; i < numToRemove; i++) {
                            const randomIndex = Math.round(Math.random() * (t.allowedActions.length - 1));
                            t.allowedActions.splice(randomIndex, 1);
                        }
                        */
                    }

                }
                this.topics = v?.topics;
            }, addError);
    },

    async refreshTopicConfig(topicName: string, force?: boolean): Promise<void> {
        const promise = cachedApiRequest<TopicConfigResponse | null>(`${appConfig.restBasePath}/topics/${encodeURIComponent(topicName)}/configuration`, force)
            .then(v => {
                if (!v) {
                    this.topicConfig.delete(topicName);
                    return;
                }

                if (v.topicDescription.error) {
                    this.topicConfig.set(topicName, v.topicDescription);
                    return;
                }

                // add 'type' to each synonym
                // in the raw data, only the root entries have 'type', but the nested synonyms do not
                // we need 'type' on synonyms as well for filtering
                const topicDescription = v.topicDescription;
                prepareSynonyms(topicDescription.configEntries);
                this.topicConfig.set(topicName, topicDescription);

            }, addError); // 403 -> null
        return promise as Promise<void>;
    },

    async getTopicOffsetsByTimestamp(topicNames: string[], timestampUnixMs: number): Promise<TopicOffset[]> {
        const query = `topicNames=${encodeURIComponent(topicNames.join(','))}&timestamp=${timestampUnixMs}`;
        const response = await appConfig.fetch(`${appConfig.restBasePath}/topics-offsets?${query}`, {
            method: 'GET',
            headers: [
                ['Content-Type', 'application/json']
            ]
        });

        const r = await parseOrUnwrap<GetTopicOffsetsByTimestampResponse>(response, null);
        return r.topicOffsets;
    },

    refreshTopicDocumentation(topicName: string, force?: boolean) {
        cachedApiRequest<TopicDocumentationResponse>(`${appConfig.restBasePath}/topics/${encodeURIComponent(topicName)}/documentation`, force)
            .then(v => {
                const text = v.documentation.markdown == null ? null : decodeBase64(v.documentation.markdown);
                v.documentation.text = text;
                this.topicDocumentation.set(topicName, v.documentation);
            }, addError);
    },

    refreshTopicPermissions(topicName: string, force?: boolean) {
        if (!AppFeatures.SINGLE_SIGN_ON) return; // without SSO there can't be a permissions endpoint
        if (this.userData?.user?.providerID == -1) return; // debug user
        cachedApiRequest<TopicPermissions | null>(`${appConfig.restBasePath}/permissions/topics/${encodeURIComponent(topicName)}`, force)
            .then(x => this.topicPermissions.set(topicName, x), addError);
    },

    async deleteTopic(topicName: string) {
        return rest(`${appConfig.restBasePath}/topics/${encodeURIComponent(topicName)}`, { method: 'DELETE' }).catch(addError);
    },

    async deleteTopicRecords(topicName: string, offset: number, partitionId?: number) {
        const partitions = (partitionId != undefined) ? [{ partitionId, offset }] : this.topicPartitions?.get(topicName)?.map(partition => ({ partitionId: partition.id, offset }));

        if (!partitions || partitions.length === 0) {
            addError(new Error(`Topic ${topicName} doesn't have partitions.`));
            return;
        }

        return this.deleteTopicRecordsFromMultiplePartitionOffsetPairs(topicName, partitions);
    },

    async deleteTopicRecordsFromAllPartitionsHighWatermark(topicName: string) {
        const partitions = this.topicPartitions?.get(topicName)?.map(({ waterMarkHigh, id }) => ({
            partitionId: id,
            offset: waterMarkHigh
        }));

        if (!partitions || partitions.length === 0) {
            addError(new Error(`Topic ${topicName} doesn't have partitions.`));
            return;
        }

        return this.deleteTopicRecordsFromMultiplePartitionOffsetPairs(topicName, partitions);
    },

    async deleteTopicRecordsFromMultiplePartitionOffsetPairs(topicName: string, pairs: Array<{ partitionId: number, offset: number; }>) {
        return rest<DeleteRecordsResponseData>(`${appConfig.restBasePath}/topics/${encodeURIComponent(topicName)}/records`, {
            method: 'DELETE',
            headers: [
                ['Content-Type', 'application/json']
            ],
            body: JSON.stringify({ partitions: pairs })
        }).catch(addError);
    },

    refreshPartitions(topics: 'all' | string[] = 'all', force?: boolean): Promise<void> {
        if (Array.isArray(topics))
            // sort in order to maximize cache hits (todo: track/cache each topic individually instead)
            topics = topics.sort().map(t => encodeURIComponent(t));

        const url = topics == 'all'
            ? `${appConfig.restBasePath}/operations/topic-details`
            : `${appConfig.restBasePath}/operations/topic-details?topicNames=${topics.joinStr(',')}`;

        return cachedApiRequest<GetAllPartitionsResponse | null>(url, force)
            .then(response => {
                if (!response?.topics) return;
                transaction(() => {

                    const errors: {
                        topicName: string,
                        partitionErrors: { partitionId: number, error: string; }[],
                        waterMarkErrors: { partitionId: number, error: string; }[],
                    }[] = [];

                    for (const t of response.topics) {
                        if (t.error != null) {
                            // console.error(`refreshAllTopicPartitions: error for topic ${t.topicName}: ${t.error}`);
                            continue;
                        }

                        // If any partition has any errors, don't set the result for that topic
                        const partitionErrors = [];
                        const waterMarkErrors = [];
                        for (const p of t.partitions) {
                            // topicName
                            p.topicName = t.topicName;

                            let partitionHasError = false;
                            if (p.partitionError) {
                                partitionErrors.push({ partitionId: p.id, error: p.partitionError });
                                partitionHasError = true;
                            } if (p.waterMarksError) {
                                waterMarkErrors.push({ partitionId: p.id, error: p.waterMarksError });
                                partitionHasError = true;
                            }
                            if (partitionHasError) {
                                p.hasErrors = true;
                                continue;
                            }

                            // Add some local/cached properties to make working with the data easier
                            const validLogDirs = p.partitionLogDirs.filter(e => !e.error && e.size >= 0);
                            const replicaSize = validLogDirs.length > 0 ? validLogDirs.max(e => e.size) : 0;
                            p.replicaSize = replicaSize >= 0 ? replicaSize : 0;
                        }

                        // Set partition
                        this.topicPartitions.set(t.topicName, t.partitions);

                        if (partitionErrors.length == 0 && waterMarkErrors.length == 0) {

                        } else {
                            errors.push({
                                topicName: t.topicName,
                                partitionErrors: partitionErrors,
                                waterMarkErrors: waterMarkErrors,
                            });
                        }
                    }

                    // if (errors.length > 0)
                    //     console.error('refreshAllTopicPartitions: response had errors', errors);
                });
            }, addError);
    },

    refreshPartitionsForTopic(topicName: string, force?: boolean) {
        cachedApiRequest<GetPartitionsResponse | null>(`${appConfig.restBasePath}/topics/${encodeURIComponent(topicName)}/partitions`, force)
            .then(response => {
                if (response?.partitions) {
                    const partitionErrors: Array<{ id: number, partitionError: string; }> = [], waterMarksErrors: Array<{ id: number, waterMarksError: string; }> = [];


                    // Add some local/cached properties to make working with the data easier
                    for (const p of response.partitions) {
                        // topicName
                        p.topicName = topicName;

                        if (p.partitionError) partitionErrors.push({ id: p.id, partitionError: p.partitionError });
                        if (p.waterMarksError) waterMarksErrors.push({ id: p.id, waterMarksError: p.waterMarksError });
                        if (partitionErrors.length || waterMarksErrors.length) continue;

                        // replicaSize
                        const validLogDirs = p.partitionLogDirs.filter(e => (e.error == null || e.error == '') && e.size >= 0);
                        const replicaSize = validLogDirs.length > 0 ? validLogDirs.max(e => e.size) : 0;
                        p.replicaSize = replicaSize >= 0 ? replicaSize : 0;
                    }

                    if (partitionErrors.length == 0 && waterMarksErrors.length == 0) {
                        // Set partitions
                        this.topicPartitionErrors.delete(topicName);
                        this.topicWatermarksErrors.delete(topicName);
                        this.topicPartitions.set(topicName, response.partitions);
                    } else {
                        this.topicPartitionErrors.set(topicName, partitionErrors);
                        this.topicWatermarksErrors.set(topicName, waterMarksErrors);
                        console.error(`refreshPartitionsForTopic: response has partition errors (t=${topicName} p=${partitionErrors.length}, w=${waterMarksErrors.length})`);
                    }

                } else {
                    // Set null to indicate that we're not allowed to see the partitions
                    this.topicPartitions.set(topicName, null);
                    return;
                }

                let partitionErrors = 0, waterMarkErrors = 0;

                // Add some local/cached properties to make working with the data easier
                for (const p of response.partitions) {
                    // topicName
                    p.topicName = topicName;

                    if (p.partitionError) partitionErrors++;
                    if (p.waterMarksError) waterMarkErrors++;
                    if (partitionErrors || waterMarkErrors) {
                        p.hasErrors = true;
                        continue;
                    }

                    // replicaSize
                    const validLogDirs = p.partitionLogDirs.filter(e => (e.error == null || e.error == '') && e.size >= 0);
                    const replicaSize = validLogDirs.length > 0 ? validLogDirs.max(e => e.size) : 0;
                    p.replicaSize = replicaSize >= 0 ? replicaSize : 0;
                }

                // Set partitions
                this.topicPartitions.set(topicName, response.partitions);

                if (partitionErrors > 0 || waterMarkErrors > 0)
                    console.warn(`refreshPartitionsForTopic: response has partition errors (topic=${topicName} partitionErrors=${partitionErrors}, waterMarkErrors=${waterMarkErrors})`);
            }, addError);
    },

    get getTopicPartitionArray() {
        const result: string[] = [];

        this.topicPartitions.forEach((partitions, topicName) => {
            if (partitions !== null) {
                partitions.forEach(partition => {
                    result.push(`${topicName}/${partition.id}`);
                });
            }
        });

        return result;
    },

    refreshTopicAcls(topicName: string, force?: boolean) {
        const query = aclRequestToQuery({ ...AclRequestDefault, resourcePatternTypeFilter: 'Match', resourceType: 'Topic', resourceName: topicName });
        cachedApiRequest<GetAclOverviewResponse | null>(`${appConfig.restBasePath}/acls?${query}`, force)
            .then(v => {
                if (v)
                    normalizeAcls(v.aclResources);
                this.topicAcls.set(topicName, v);
            });
    },

    refreshTopicConsumers(topicName: string, force?: boolean) {
        cachedApiRequest<GetTopicConsumersResponse>(`${appConfig.restBasePath}/topics/${encodeURIComponent(topicName)}/consumers`, force)
            .then(v => this.topicConsumers.set(topicName, v.topicConsumers), addError);
    },

    async refreshAcls(request: GetAclsRequest, force?: boolean): Promise<void> {
        const query = aclRequestToQuery(request);
        await cachedApiRequest<GetAclOverviewResponse | null>(`${appConfig.restBasePath}/acls?${query}`, force)
            .then(v => {
                if (v) {
                    normalizeAcls(v.aclResources);
                    this.ACLs = v;
                }
                else {
                    this.ACLs = null;
                }
            }, addError);
    },

    refreshQuotas(force?: boolean) {
        cachedApiRequest<QuotaResponse | null>(`${appConfig.restBasePath}/quotas`, force)
            .then(v => this.Quotas = v ?? null, addError);
    },

    async refreshSupportedEndpoints(): Promise<EndpointCompatibilityResponse | null> {
        const r = await rest<EndpointCompatibilityResponse>(`${appConfig.restBasePath}/console/endpoints`);
        if (!r)
            return null;
        this.endpointCompatibility = r.endpointCompatibility;
        return r;
    },

    refreshClusterOverview(force?: boolean) {
        cachedApiRequest<ClusterOverview>(`${appConfig.restBasePath}/cluster/overview`, force)
            .then(v => {
                this.clusterOverview = v;
            }, addError);
    },

    get isRedpanda() {
        const overview = this.clusterOverview;
        if (!overview)
            return false;
        if (overview.kafka.distribution == 'REDPANDA')
            return true;

        return false;
    },

    get isAdminApiConfigured() {
        const overview = this.clusterOverview;
        if (!overview) {
            return false
        }

        return overview.redpanda.isAdminApiConfigured
    },

    refreshBrokers(force?: boolean) {
        cachedApiRequest<BrokerWithConfigAndStorage[]>(`${appConfig.restBasePath}/brokers`, force)
            .then(v => {
                this.brokers = v;
            }, addError);
    },

    refreshCluster(force?: boolean) {
        cachedApiRequest<ClusterInfoResponse>(`${appConfig.restBasePath}/cluster`, force)
            .then(v => {
                if (v?.clusterInfo != null) {
                    transaction(() => {
                        // add 'type' to each synonym entry
                        for (const broker of v.clusterInfo.brokers)
                            if (broker.config && !broker.config.error)
                                prepareSynonyms(broker.config.configs ?? []);

                        // don't assign if the value didn't change
                        // we'd re-trigger all observers!
                        // TODO: it would probably be easier to just annotate 'clusterInfo' with a structural comparer
                        if (!comparer.structural(this.clusterInfo, v.clusterInfo))
                            this.clusterInfo = v.clusterInfo;

                        for (const b of v.clusterInfo.brokers)
                            if (b.config.error)
                                this.brokerConfigs.set(b.brokerId, b.config.error);
                            else
                                this.brokerConfigs.set(b.brokerId, b.config.configs ?? []);
                    });
                }
            }, addError);
    },

    refreshBrokerConfig(brokerId: number, force?: boolean) {
        cachedApiRequest<BrokerConfigResponse>(`${appConfig.restBasePath}/brokers/${brokerId}/config`, force)
            .then(v => {
                prepareSynonyms(v.brokerConfigs);
                this.brokerConfigs.set(brokerId, v.brokerConfigs);
            })
            .catch(err => {
                this.brokerConfigs.set(brokerId, String(err));
            });
    },

    refreshConsumerGroup(groupId: string, force?: boolean) {
        cachedApiRequest<GetConsumerGroupResponse>(`${appConfig.restBasePath}/consumer-groups/${encodeURIComponent(groupId)}`, force)
            .then(v => {
                addFrontendFieldsForConsumerGroup(v.consumerGroup);
                this.consumerGroups.set(v.consumerGroup.groupId, v.consumerGroup);
            }, addError);
    },

    refreshConsumerGroups(force?: boolean) {
        cachedApiRequest<GetConsumerGroupsResponse>(`${appConfig.restBasePath}/consumer-groups`, force)
            .then(v => {
                if (v?.consumerGroups != null) {
                    for (const g of v.consumerGroups)
                        addFrontendFieldsForConsumerGroup(g);

                    transaction(() => {
                        this.consumerGroups.clear();
                        for (const g of v.consumerGroups)
                            this.consumerGroups.set(g.groupId, g);
                    });
                }
            }, addError);
    },

    refreshConsumerGroupAcls(groupName: string, force?: boolean) {
        const query = aclRequestToQuery({ ...AclRequestDefault, resourcePatternTypeFilter: 'Match', resourceType: 'Group', resourceName: groupName });
        cachedApiRequest<GetAclOverviewResponse | null>(`${appConfig.restBasePath}/acls?${query}`, force)
            .then(v => {
                if (v) {
                    normalizeAcls(v.aclResources);
                }
                this.consumerGroupAcls.set(groupName, v);
            });
    },

    async editConsumerGroupOffsets(groupId: string, topics: EditConsumerGroupOffsetsTopic[]):
        Promise<EditConsumerGroupOffsetsResponseTopic[]> {
        const request: EditConsumerGroupOffsetsRequest = {
            groupId: groupId,
            topics: topics
        };

        const response = await appConfig.fetch(`${appConfig.restBasePath}/consumer-groups/${encodeURIComponent(groupId)}`, {
            method: 'PATCH',
            headers: [
                ['Content-Type', 'application/json']
            ],
            body: toJson(request),
        });

        const r = await parseOrUnwrap<EditConsumerGroupOffsetsResponse>(response, null);
        return r.topics;
    },

    async deleteConsumerGroupOffsets(groupId: string, topics: DeleteConsumerGroupOffsetsTopic[]):
        Promise<DeleteConsumerGroupOffsetsResponseTopic[]> {
        const request: DeleteConsumerGroupOffsetsRequest = {
            groupId: groupId,
            topics: topics
        };

        const response = await appConfig.fetch(`${appConfig.restBasePath}/consumer-groups/${encodeURIComponent(groupId)}/offsets`, {
            method: 'DELETE',
            headers: [
                ['Content-Type', 'application/json']
            ],
            body: toJson(request),
        });

        const r = await parseOrUnwrap<DeleteConsumerGroupOffsetsResponse>(response, null);
        return r.topics;
    },

    async deleteConsumerGroup(groupId: string): Promise<void> {
        const response = await appConfig.fetch(`${appConfig.restBasePath}/consumer-groups/${encodeURIComponent(groupId)}`, {
            method: 'DELETE',
            headers: [
                ['Content-Type', 'application/json']
            ]
        });

        await parseOrUnwrap<void>(response, null);
    },


    refreshAdminInfo(force?: boolean) {
        cachedApiRequest<AdminInfo | null>(`${appConfig.restBasePath}/admin`, force)
            .then(info => {
                if (info == null) {
                    this.adminInfo = null;
                    return;
                }

                // normalize responses (missing arrays, or arrays with an empty string)
                // todo: not needed anymore, responses are always correct now
                for (const role of info.roles)
                    for (const permission of role.permissions)
                        for (const k of ['allowedActions', 'includes', 'excludes']) {
                            const ar: string[] = (permission as any)[k] ?? [];
                            (permission as any)[k] = ar.filter(x => x.length > 0);
                        }

                // resolve role of each binding
                for (const binding of info.roleBindings) {
                    binding.resolvedRole = info.roles.first(r => r.name == binding.roleName)!;
                    if (binding.resolvedRole == null) console.error('could not resolve roleBinding to role: ' + toJson(binding));
                }

                // resolve bindings, and roles of each user
                for (const user of info.users) {
                    user.bindings = user.bindingIds.map(id => info.roleBindings.first(rb => rb.ephemeralId == id)!);
                    if (user.bindings.any(b => b == null)) console.error('one or more rolebindings could not be resolved for user: ' + toJson(user));

                    user.grantedRoles = [];
                    for (const roleName in user.audits)
                        user.grantedRoles.push({
                            role: info.roles.first(r => r.name == roleName)!,
                            grantedBy: user.audits[roleName].map(bindingId => info.roleBindings.first(b => b.ephemeralId == bindingId)!),
                        });
                }

                this.adminInfo = info;
            }, addError);
    },

    refreshSchemaMode(force?: boolean) {
        const rq = cachedApiRequest(`${appConfig.restBasePath}/schema-registry/mode`, force) as Promise<SchemaRegistryModeResponse>;
        return rq
            .then(r => {
                if (r.isConfigured == false) {
                    this.schemaOverviewIsConfigured = false;
                    this.schemaMode = null;
                } else {
                    this.schemaOverviewIsConfigured = true;
                    this.schemaMode = r.mode;
                }
            })
            .catch((err) => {
                this.schemaMode = 'Unknown'
                console.warn('failed to request schema mode', err)
            });
    },

    refreshSchemaCompatibilityConfig(force?: boolean) {
        const rq = cachedApiRequest(`${appConfig.restBasePath}/schema-registry/config`, force) as Promise<SchemaRegistryConfigResponse>;
        return rq
            .then(r => {
                if (r.isConfigured == false) {
                    this.schemaOverviewIsConfigured = false;
                    this.schemaCompatibility = null;
                } else {
                    this.schemaOverviewIsConfigured = true;
                    this.schemaCompatibility = r.compatibility;
                }
            })
            .catch(addError);
    },

    refreshSchemaSubjects(force?: boolean) {
        cachedApiRequest<SchemaRegistrySubject[]>(`${appConfig.restBasePath}/schema-registry/subjects`, force)
            .then(subjects => {
                // could also be a "not configured" response
                if (Array.isArray(subjects)) {
                    this.schemaSubjects = subjects;
                }
            }, addError);
    },

    refreshSchemaTypes(force?: boolean) {
        cachedApiRequest<SchemaRegistrySchemaTypesResponse>(`${appConfig.restBasePath}/schema-registry/schemas/types`, force)
            .then(types => {
                // could also be a "not configured" response
                if (types.schemaTypes) {
                    this.schemaTypes = types.schemaTypes;
                }
            })
            .catch((err) => {
                this.schemaTypes = undefined;
                console.warn('failed to request schema type', err)
            });
    },

    refreshSchemaDetails(subjectName: string, force?: boolean) {
        // Always refresh all versions, otherwise we cannot know wether or not we have to refresh with 'all,
        // If we refresh with 'latest' or specific number, we'd need to keep track of what information we're missing
        const version = 'all';
        const rq = cachedApiRequest(`${appConfig.restBasePath}/schema-registry/subjects/${encodeURIComponent(subjectName)}/versions/${version}`, force) as Promise<SchemaRegistrySubjectDetails>;

        return rq
            .then(details => {
                this.schemaDetails.set(subjectName, details);
            })
            .catch(addError);
    },

    refreshSchemaReferencedBy(subjectName: string, version: number, force?: boolean) {

        const rq = cachedApiRequest<SchemaReferencedByEntry[]>(`${appConfig.restBasePath}/schema-registry/subjects/${encodeURIComponent(subjectName)}/versions/${version}/referencedby`, force);

        return rq.then(references => {

            const cleanedReferences = [] as SchemaReferencedByEntry[];
            for (const ref of references) {
                if (ref.error) {
                    console.error('error in refreshSchemaReferencedBy, reference entry has error', { subjectName, version, error: ref.error, refRaw: ref });
                    continue;
                }
                cleanedReferences.push(ref);
            }


            let subjectVersions = this.schemaReferencedBy.get(subjectName);
            if (!subjectVersions) {
                subjectVersions = observable(new Map<number, SchemaReferencedByEntry[]>());
                this.schemaReferencedBy.set(subjectName, subjectVersions);
            }

            subjectVersions.set(version, cleanedReferences);
        }).catch(() => { });
    },

    async refreshSchemaUsagesById(schemaId: number, force?: boolean): Promise<void> {
        await cachedApiRequest<SchemaVersion[]>(`${appConfig.restBasePath}/schema-registry/schemas/ids/${schemaId}/versions`, force)
            .then(r => {
                this.schemaUsagesById.set(schemaId, r);
            }, err => {
                if (err instanceof Error) {
                    // Currently we don't get helpful status codes (502) so we have to inspect the message
                    if (err.message.includes('404') && err.message.includes('not found')) {
                        // Do nothing, most likely cause is that the user has entered a value into the search box that doesn't exist
                        return null;
                    }
                }
                throw err;
            });
    },

    async setSchemaRegistryCompatibilityMode(mode: SchemaRegistryCompatibilityMode): Promise<SchemaRegistryConfigResponse> {
        const response = await appConfig.fetch(`${appConfig.restBasePath}/schema-registry/config`, {
            method: 'PUT',
            headers: [
                ['Content-Type', 'application/json']
            ],
            body: JSON.stringify({ compatibility: mode } as SchemaRegistrySetCompatibilityModeRequest),
        });
        return parseOrUnwrap<SchemaRegistryConfigResponse>(response, null);
    },

    async setSchemaRegistrySubjectCompatibilityMode(subjectName: string, mode: 'DEFAULT' | SchemaRegistryCompatibilityMode): Promise<SchemaRegistryConfigResponse> {
        if (mode === 'DEFAULT') {
            const response = await appConfig.fetch(`${appConfig.restBasePath}/schema-registry/config/${encodeURIComponent(subjectName)}`, {
                method: 'DELETE',
            });
            return parseOrUnwrap<SchemaRegistryConfigResponse>(response, null);
        }
        else {
            const response = await appConfig.fetch(`${appConfig.restBasePath}/schema-registry/config/${encodeURIComponent(subjectName)}`, {
                method: 'PUT',
                headers: [
                    ['Content-Type', 'application/json']
                ],
                body: JSON.stringify({ compatibility: mode } as SchemaRegistrySetCompatibilityModeRequest),
            });
            return parseOrUnwrap<SchemaRegistryConfigResponse>(response, null);
        }
    },

    async validateSchema(subjectName: string, version: number | 'latest', request: SchemaRegistryCreateSchema): Promise<SchemaRegistryValidateSchemaResponse> {
        const response = await appConfig.fetch(`${appConfig.restBasePath}/schema-registry/subjects/${encodeURIComponent(subjectName)}/versions/${version}/validate`, {
            method: 'POST',
            headers: [
                ['Content-Type', 'application/json']
            ],
            body: JSON.stringify(request),
        });
        return parseOrUnwrap<SchemaRegistryValidateSchemaResponse>(response, null);
    },
    async createSchema(subjectName: string, request: SchemaRegistryCreateSchema): Promise<SchemaRegistryCreateSchemaResponse> {
        const response = await appConfig.fetch(`${appConfig.restBasePath}/schema-registry/subjects/${encodeURIComponent(subjectName)}/versions`, {
            method: 'POST',
            headers: [
                ['Content-Type', 'application/json']
            ],
            body: JSON.stringify(request),
        });
        return parseOrUnwrap<SchemaRegistryCreateSchemaResponse>(response, null);
    },

    async deleteSchemaSubject(subjectName: string, permanent: boolean): Promise<SchemaRegistryDeleteSubjectResponse> {
        const response = await appConfig.fetch(`${appConfig.restBasePath}/schema-registry/subjects/${encodeURIComponent(subjectName)}?permanent=${permanent ? 'true' : 'false'}`, {
            method: 'DELETE',
            headers: [
                ['Content-Type', 'application/json']
            ]
        });
        return parseOrUnwrap<SchemaRegistryDeleteSubjectResponse>(response, null);
    },

    async deleteSchemaSubjectVersion(subjectName: string, version: 'latest' | number, permanent: boolean): Promise<SchemaRegistryDeleteSubjectVersionResponse> {
        const response = await appConfig.fetch(`${appConfig.restBasePath}/schema-registry/subjects/${encodeURIComponent(subjectName)}/versions/${encodeURIComponent(version)}?permanent=${permanent ? 'true' : 'false'}`, {
            method: 'DELETE',
            headers: [
                ['Content-Type', 'application/json']
            ]
        });
        return parseOrUnwrap<SchemaRegistryDeleteSubjectVersionResponse>(response, null);
    },

    refreshPartitionReassignments(force?: boolean): Promise<void> {
        return cachedApiRequest<PartitionReassignmentsResponse | null>(`${appConfig.restBasePath}/operations/reassign-partitions`, force)
            .then(v => {
                if (v === null)
                    this.partitionReassignments = null;
                else
                    this.partitionReassignments = v.topics;
            }, addError);
    },

    async startPartitionReassignment(request: PartitionReassignmentRequest): Promise<AlterPartitionReassignmentsResponse> {
        const response = await appConfig.fetch(`${appConfig.restBasePath}/operations/reassign-partitions`, {
            method: 'PATCH',
            headers: [
                ['Content-Type', 'application/json']
            ],
            body: toJson(request),
        });
        return await parseOrUnwrap<AlterPartitionReassignmentsResponse>(response, null);
    },

    async setReplicationThrottleRate(brokerIds: number[], maxBytesPerSecond: number): Promise<PatchConfigsResponse> {

        maxBytesPerSecond = Math.ceil(maxBytesPerSecond);

        const configRequest: PatchConfigsRequest = { resources: [] };

        for (const b of brokerIds) {
            configRequest.resources.push({
                resourceType: ConfigResourceType.Broker,
                resourceName: String(b),
                configs: [
                    { name: 'leader.replication.throttled.rate', op: AlterConfigOperation.Set, value: String(maxBytesPerSecond) },
                    { name: 'follower.replication.throttled.rate', op: AlterConfigOperation.Set, value: String(maxBytesPerSecond) },
                ]
            });
        }

        return await this.changeConfig(configRequest);
    },

    async setThrottledReplicas(
        topicReplicas: {
            topicName: string,
            leaderReplicas: { brokerId: number, partitionId: number; }[],
            followerReplicas: { brokerId: number, partitionId: number; }[];
        }[]): Promise<PatchConfigsResponse> {

        const configRequest: PatchConfigsRequest = { resources: [] };

        for (const t of topicReplicas) {
            const res: ResourceConfig = { // Set which topics to throttle
                resourceType: ConfigResourceType.Topic,
                resourceName: t.topicName,
                configs: [],
            };

            const leaderReplicas = t.leaderReplicas.map(e => `${e.partitionId}:${e.brokerId}`).join(',');
            res.configs.push({ name: 'leader.replication.throttled.replicas', op: AlterConfigOperation.Set, value: leaderReplicas });
            const followerReplicas = t.followerReplicas.map(e => `${e.partitionId}:${e.brokerId}`).join(',');
            res.configs.push({ name: 'follower.replication.throttled.replicas', op: AlterConfigOperation.Set, value: followerReplicas });

            // individual request for each topic
            configRequest.resources.push(res);
        }

        return await this.changeConfig(configRequest);
    },

    async resetThrottledReplicas(topicNames: string[]): Promise<PatchConfigsResponse> {

        const configRequest: PatchConfigsRequest = { resources: [] };

        // reset throttled replicas for those topics
        for (const t of topicNames) {
            configRequest.resources.push({
                resourceType: ConfigResourceType.Topic,
                resourceName: t,
                configs: [
                    { name: 'leader.replication.throttled.replicas', op: AlterConfigOperation.Delete },
                    { name: 'follower.replication.throttled.replicas', op: AlterConfigOperation.Delete }
                ],
            });
        }

        return await this.changeConfig(configRequest);
    },

    async resetReplicationThrottleRate(brokerIds: number[]): Promise<PatchConfigsResponse> {

        const configRequest: PatchConfigsRequest = { resources: [] };

        // We currently only set replication throttle on each broker, instead of cluster-wide (same effect, but different kind of 'ConfigSource')
        // So we don't remove the cluster-wide setting, only the ones we've set (the per-broker) settings

        // remove throttle configs from all brokers (DYNAMIC_DEFAULT_BROKER_CONFIG)
        // configRequest.resources.push({
        //     resourceType: ConfigResourceType.Broker,
        //     resourceName: "", // empty = all brokers
        //     configs: [
        //         { name: 'leader.replication.throttled.rate', op: AlterConfigOperation.Delete },
        //         { name: 'follower.replication.throttled.rate', op: AlterConfigOperation.Delete },
        //     ]
        // });

        // remove throttle configs from each broker individually (DYNAMIC_BROKER_CONFIG)
        for (const b of brokerIds) {
            configRequest.resources.push({
                resourceType: ConfigResourceType.Broker,
                resourceName: String(b),
                configs: [
                    { name: 'leader.replication.throttled.rate', op: AlterConfigOperation.Delete },
                    { name: 'follower.replication.throttled.rate', op: AlterConfigOperation.Delete },
                ]
            });
        }

        return await this.changeConfig(configRequest);
    },

    async changeConfig(request: PatchConfigsRequest): Promise<PatchConfigsResponse> {
        const response = await appConfig.fetch(`${appConfig.restBasePath}/operations/configs`, {
            method: 'PATCH',
            headers: [
                ['Content-Type', 'application/json']
            ],
            body: toJson(request),
        });
        return await parseOrUnwrap<PatchConfigsResponse>(response, null);
    },


    async refreshConnectClusters(force?: boolean): Promise<void> {
        return cachedApiRequest<KafkaConnectors | null>(`${appConfig.restBasePath}/kafka-connect/connectors`, force)
            .then(v => {
                // backend error
                if (!v) {
                    this.connectConnectors = undefined;
                    return;
                }

                // not configured
                if (!v.clusters) {
                    this.connectConnectors = v;
                    return;
                }

                // prepare helper properties
                for (const cluster of v.clusters)
                    addFrontendFieldsForConnectCluster(cluster);

                this.connectConnectors = v;
            }, addError);
    },

    // PATCH /topics/{topicName}/configuration   //
    // PATCH /topics/configuration               // default config
    async changeTopicConfig(topicName: string | null, configs: PatchTopicConfigsRequest['configs']): Promise<void> {
        const url = topicName
            ? `${appConfig.restBasePath}/topics/${encodeURIComponent(topicName)}/configuration`
            : `${appConfig.restBasePath}/topics/configuration`;

        const response = await appConfig.fetch(url, {
            method: 'PATCH',
            headers: [
                ['Content-Type', 'application/json']
            ],
            body: toJson({ configs }),
        });
        await parseOrUnwrap<void>(response, null);
    },

    // AdditionalInfo = list of plugins
    refreshClusterAdditionalInfo(clusterName: string, force?: boolean): Promise<void> {
        return cachedApiRequest<ClusterAdditionalInfo | null>(`${appConfig.restBasePath}/kafka-connect/clusters/${encodeURIComponent(clusterName)}`, force)
            .then(v => {
                if (!v) {
                    this.connectAdditionalClusterInfo.delete(clusterName);
                }
                else {
                    this.connectAdditionalClusterInfo.set(clusterName, v);
                }
            }, addError);
    },

    /*
    Commented out for now!
    There are some issues with refreshing a single connector:
        - We might not have the cluster/connector cached (can happen when a user visits the details page directly)
        - Updating the inner details (e.g. running tasks) won't update the cached total/running tasks in the cluster object
          which might make things pretty confusing for a user (pausing a connector, then going back to the overview page).
          One solution would be to update all clusters/connectors, which defeats the purpose of refreshing only one.
          The real solution would be to not have pre-computed fields.


    // Details for one connector
    async refreshConnectorDetails(clusterName: string, connectorName: string, force?: boolean): Promise<void> {

        const existingCluster = this.connectConnectors?.clusters?.find(x => x.clusterName == clusterName);
        if (!existingCluster)
            // if we don't have any info yet, or we don't know about that cluster, we need a full refresh
            return this.refreshConnectClusters(force);

        return cachedApiRequest<ClusterConnectorInfo | null>(`${appConfig.restBasePath}/kafka-connect/clusters/${clusterName}/connectors/${connectorName}`, force)
            .then(v => {
                if (!v) return; // backend error

                const cluster = this.connectConnectors?.clusters?.find(x => x.clusterName == clusterName);
                if (!cluster) return; // did we forget about the cluster somehow?

                const connector = cluster.connectors.

                // update given clusters
                runInAction(() => {
                    const clusters = this.connectConnectors?.clusters;
                    if (!v.clusters) return; // shouldn't happen: this method shouldn't get called if we don't already have info cached
                    if (!clusters) return; // shouldn't happen: if we don't have clusters locally we'd have refreshed them

                    for (const updatedCluster of v.clusters) {
                        addFrontendFieldsForConnectCluster(updatedCluster);

                        const index = clusters.findIndex(x => x.clusterName == updatedCluster.clusterName);
                        if (index < 0) {
                            // shouldn't happen, if we don't know the cluster, then how would we have requested new info for it?
                            clusters.push(updatedCluster);
                        } else {
                            // overwrite existing cluster with new data
                            clusters[index] = updatedCluster;
                        }
                    }
                });

            }, addError);
    },
*/
    /*
        // All, or for specific cluster
        refreshConnectors(clusterName?: string, force?: boolean): Promise<void> {
            const url = clusterName == null
                ? './api/kafka-connect/connectors'
                : `${appConfig.restBasePath}/kafka-connect/clusters/${clusterName}/connectors`;
            return cachedApiRequest<KafkaConnectors | null>(url, force)
                .then(v => {
                    if (v == null) {

                    }
                }, addError);
        },



    */

    async deleteConnector(clusterName: string, connector: string): Promise<void> {
        // DELETE "/kafka-connect/clusters/{clusterName}/connectors/{connector}"
        const response = await appConfig.fetch(`${appConfig.restBasePath}/kafka-connect/clusters/${encodeURIComponent(clusterName)}/connectors/${encodeURIComponent(connector)}`, {
            method: 'DELETE',
            headers: [
                ['Content-Type', 'application/json']
            ]
        });
        return parseOrUnwrap<void>(response, null);
    },

    async pauseConnector(clusterName: string, connector: string): Promise<void> {
        // PUT  "/kafka-connect/clusters/{clusterName}/connectors/{connector}/pause"  (idempotent)
        const response = await appConfig.fetch(`${appConfig.restBasePath}/kafka-connect/clusters/${encodeURIComponent(clusterName)}/connectors/${encodeURIComponent(connector)}/pause`, {
            method: 'PUT',
            headers: [
                ['Content-Type', 'application/json']
            ]
        });
        return parseOrUnwrap<void>(response, null);
    },

    async resumeConnector(clusterName: string, connector: string): Promise<void> {
        // PUT  "/kafka-connect/clusters/{clusterName}/connectors/{connector}/resume" (idempotent)
        const response = await appConfig.fetch(`${appConfig.restBasePath}/kafka-connect/clusters/${encodeURIComponent(clusterName)}/connectors/${encodeURIComponent(connector)}/resume`, {
            method: 'PUT',
            headers: [
                ['Content-Type', 'application/json']
            ]
        });
        return parseOrUnwrap<void>(response, null);
    },

    async restartConnector(clusterName: string, connector: string): Promise<void> {
        // POST "/kafka-connect/clusters/{clusterName}/connectors/{connector}/restart"
        const response = await appConfig.fetch(`${appConfig.restBasePath}/kafka-connect/clusters/${encodeURIComponent(clusterName)}/connectors/${encodeURIComponent(connector)}/restart`, {
            method: 'POST',
            headers: [
                ['Content-Type', 'application/json']
            ]
        });
        return parseOrUnwrap<void>(response, null);
    },

    async updateConnector(clusterName: string, connector: string, config: object): Promise<void> {
        // PUT "/kafka-connect/clusters/{clusterName}/connectors/{connector}"
        const response = await appConfig.fetch(`${appConfig.restBasePath}/kafka-connect/clusters/${encodeURIComponent(clusterName)}/connectors/${encodeURIComponent(connector)}`, {
            method: 'PUT',
            headers: [
                ['Content-Type', 'application/json']
            ],
            body: JSON.stringify({ config: config }),
        });
        return parseOrUnwrap<void>(response, null);
    },

    async restartTask(clusterName: string, connector: string, taskID: number): Promise<void> {
        // POST "/kafka-connect/clusters/{clusterName}/connectors/{connector}/tasks/{taskID}/restart"
        const response = await appConfig.fetch(`${appConfig.restBasePath}/kafka-connect/clusters/${encodeURIComponent(clusterName)}/connectors/${encodeURIComponent(connector)}/tasks/${String(taskID)}/restart`, {
            method: 'POST',
            headers: [
                ['Content-Type', 'application/json']
            ]
        });

        return parseOrUnwrap<void>(response, null);
    },

    async validateConnectorConfig(clusterName: string, pluginClassName: string, config: object): Promise<ConnectorValidationResult> {
        // PUT "/kafka-connect/clusters/{clusterName}/connector-plugins/{pluginClassName}/config/validate"
        const response = await appConfig.fetch(`${appConfig.restBasePath}/kafka-connect/clusters/${encodeURIComponent(clusterName)}/connector-plugins/${encodeURIComponent(pluginClassName)}/config/validate`, {
            method: 'PUT',
            headers: [
                ['Content-Type', 'application/json']
            ],
            body: JSON.stringify(config),
        });
        const result = await parseOrUnwrap<ConnectorValidationResult>(response, null);

        for (let i = 0; i < result.steps.length; i++) {
            result.steps[i].stepIndex = i;
        }

        return result;
    },

    async createConnector(clusterName: string, connectorName: string, pluginClassName: string, config: object): Promise<void> {
        // POST "/kafka-connect/clusters/{clusterName}/connectors"
        const response = await appConfig.fetch(`${appConfig.restBasePath}/kafka-connect/clusters/${encodeURIComponent(clusterName)}/connectors`, {
            method: 'POST',
            headers: [
                ['Content-Type', 'application/json']
            ],
            body: JSON.stringify({
                connectorName: connectorName,
                config: config
            }),
        });
        return parseOrUnwrap<void>(response, null);
    },

    async publishRecords(request: PublishRecordsRequest): Promise<ProduceRecordsResponse> {
        // POST "/topics-records"
        const response = await appConfig.fetch(`${appConfig.restBasePath}/topics-records`, {
            method: 'POST',
            headers: [
                ['Content-Type', 'application/json']
            ],
            body: JSON.stringify(request),
        });
        return parseOrUnwrap<ProduceRecordsResponse>(response, null);
    },

    // New version of "publishRecords"
    async publishMessage(request: PublishMessageRequest): Promise<PublishMessageResponse> {

        const client = appConfig.consoleClient!;
        if (!client) {
            // this shouldn't happen but better to explicitly throw
            throw new Error('Console client is not initialized');
        }
        const r = await client.publishMessage(request);

        return r;
    },

    async createTopic(request: CreateTopicRequest): Promise<CreateTopicResponse> {
        // POST "/topics"
        const response = await appConfig.fetch(`${appConfig.restBasePath}/topics`, {
            method: 'POST',
            headers: [
                ['Content-Type', 'application/json']
            ],
            body: JSON.stringify(request),
        });
        return parseOrUnwrap<CreateTopicResponse>(response, null);
    },

    async createACL(request: CreateACLRequest): Promise<void> {
        const response = await appConfig.fetch(`${appConfig.restBasePath}/acls`, {
            method: 'POST',
            headers: [
                ['Content-Type', 'application/json']
            ],
            body: JSON.stringify(request),
        });

        return parseOrUnwrap<void>(response, null);
    },

    async deleteACLs(request: DeleteACLsRequest): Promise<void> {
        const response = await appConfig.fetch(`${appConfig.restBasePath}/acls`, {
            method: 'DELETE',
            headers: [
                ['Content-Type', 'application/json']
            ],
            body: JSON.stringify(request),
        });

        return parseOrUnwrap<void>(response, null);
    },

    async refreshServiceAccounts(force?: boolean): Promise<void> {
        await cachedApiRequest<GetUsersResponse | null>(`${appConfig.restBasePath}/users`, force)
            .then(v => this.serviceAccounts = v ?? null, addError);
    },

    async createServiceAccount(request: CreateUserRequest): Promise<void> {
        const response = await appConfig.fetch(`${appConfig.restBasePath}/users`, {
            method: 'POST',
            headers: [
                ['Content-Type', 'application/json']
            ],
            body: JSON.stringify(request),
        });

        return parseOrUnwrap<void>(response, null);
    },

    async deleteServiceAccount(principalId: string): Promise<void> {
        const response = await appConfig.fetch(`${appConfig.restBasePath}/users/${encodeURIComponent(principalId)}`, {
            method: 'DELETE',
        });

        return parseOrUnwrap<void>(response, null);
    },

    async createSecret(clusterName: string, connectorName: string, secretValue: string): Promise<CreateSecretResponse> {
        const response = await appConfig.fetch(`${appConfig.restBasePath}/kafka-connect/clusters/${encodeURIComponent(clusterName)}/secrets`, {
            method: 'POST',
            headers: [
                ['Content-Type', 'application/json']
            ],
            body: JSON.stringify({
                connectorName,
                clusterName,
                secretData: secretValue,
                labels: {
                    component: 'connectors'
                }
            }),
        });
        return parseOrUnwrap<any>(response, null);
    },

    async updateSecret(clusterName: string, secretId: string, secretValue: string): Promise<void> {
        const response = await appConfig.fetch(`${appConfig.restBasePath}/kafka-connect/clusters/${encodeURIComponent(clusterName)}/secrets/${encodeURIComponent(secretId)}`, {
            method: 'PUT',
            headers: [
                ['Content-Type', 'application/json']
            ],
            body: JSON.stringify({
                secretData: secretValue
            }),
        });
        return parseOrUnwrap<any>(response, null);
    },


    async deleteSecret(clusterName: string, secretId: string): Promise<void> {
        const response = await appConfig.fetch(`${appConfig.restBasePath}/kafka-connect/clusters/${encodeURIComponent(clusterName)}/secrets/${encodeURIComponent(secretId)}`, {
            method: 'DELETE',
        });
        return parseOrUnwrap<void>(response, null);
    },

    async uploadLicense(request: SetLicenseRequest): Promise<SetLicenseResponse> {
        const client = appConfig.licenseClient!;
        if (!client) {
            // this shouldn't happen but better to explicitly throw
            throw new Error('Console client is not initialized');
        }
        const r = await client.setLicense(request);

        return r;
    },

    async listLicenses(): Promise<void> {
        const client = appConfig.licenseClient!;
        if (!client) {
            // this shouldn't happen but better to explicitly throw
            throw new Error('License client is not initialized');
        }

        await Promise.all([
            client.listEnterpriseFeatures({}).then(enterpriseFeaturesResponse => {
                this.enterpriseFeaturesUsed = enterpriseFeaturesResponse.features;
            }),
            client.listLicenses({}).then(licensesResponse => {
                this.licenses = licensesResponse.licenses;
                this.licenseViolation = licensesResponse.violation;

                this.licensesLoaded = 'loaded';
            }).catch(err => {
                this.licensesLoaded = 'failed';
                const errorText = (err instanceof Error)
                    ? err.message
                    : String(err);

                console.log('error refreshing licenses: ' + errorText);
                return err;
            })
        ])
    },

    async refreshClusterHealth() {
        const client = appConfig.debugBundleClient!;
        if (!client) {
            // this shouldn't happen but better to explicitly throw
            throw new Error('Debug bundle client is not initialized');
        }

        client.getClusterHealth({}).then(response => {
            this.clusterHealth = response
        })
    },

    async refreshDebugBundleStatuses() {
        const client = appConfig.debugBundleClient!;
        if (!client) {
            // this shouldn't happen but better to explicitly throw
            throw new Error('Debug bundle client is not initialized');
        }

        client.getDebugBundleStatus({
        }).then(response => {
            this.debugBundleStatuses = response.brokerStatuses
            this.hasDebugProcess = response.hasDebugProcess
            return response
        }).catch((e) => {
            this.debugBundleStatuses = []
            return e
        });
    },

    get isDebugBundleReady() {
        return api.debugBundleStatuses.length > 0 && !this.isDebugBundleInProgress
    },

    get canDownloadDebugBundle() {
        return this.isDebugBundleReady && this.debugBundleStatuses.filter(status => status.value.case === 'bundleStatus' && status.value.value.status === DebugBundleStatus_Status.SUCCESS).length > 0
    },

    get isDebugBundleInProgress() {
        return this.debugBundleStatuses.some(status => status.value.case === 'bundleStatus' && status.value.value.status === DebugBundleStatus_Status.RUNNING);
    },

    get debugBundleStatus(): DebugBundleStatus | undefined {
        return this.debugBundleStatuses.filter(status => status.value.case === 'bundleStatus').map(x => (x.value.value as DebugBundleStatus))[0]
    },

    async createDebugBundle(request: CreateDebugBundleRequest): Promise<CreateDebugBundleResponse> {
        const client = appConfig.debugBundleClient!;
        if (!client) {
            // this shouldn't happen but better to explicitly throw
            throw new Error('Debug bundle client is not initialized');
        }

        return await client.createDebugBundle(request).finally(() => {
            this.refreshDebugBundleStatuses()
        })
    },

    async cancelDebugBundleProcess({ jobId }: { jobId: string }) {
        const client = appConfig.debugBundleClient!;
        if (!client) {
            // this shouldn't happen but better to explicitly throw
            throw new Error('Debug bundle client is not initialized');
        }

        await client.cancelDebugBundleProcess({
            jobId,
        }).finally(() => {
            this.refreshDebugBundleStatuses()
        })
    },

    async deleteDebugBundleFile() {
        const client = appConfig.debugBundleClient!;
        if (!client) {
            // this shouldn't happen but better to explicitly throw
            throw new Error('Debug bundle client is not initialized');
        }
        await client.deleteDebugBundleFile({
            deleteAll: true,
        }).finally(() => {
            this.refreshDebugBundleStatuses()
        })
    }
};

export type RolePrincipal = { name: string, principalType: 'User' };
export const rolesApi = observable({
    roles: [] as string[],
    roleMembers: new Map<string, RolePrincipal[]>(), // RoleName -> Principals

    async refreshRoles(): Promise<void> {
        const client = appConfig.securityClient;
        if (!client) throw new Error('security client is not initialized');

        const roles: string[] = [];

        if (Features.rolesApi) {
            let nextPageToken = '';
            while (true) {
                const res = await client.listRoles({ pageSize: 500, pageToken: nextPageToken });

                const newRoles = res.roles.map(x => x.name);
                roles.push(...newRoles);

                if (!res.nextPageToken || res.nextPageToken.length == 0)
                    break;

                nextPageToken = res.nextPageToken;
            }
        }

        this.roles = roles;
    },

    async refreshRoleMembers() {
        const client = appConfig.securityClient;
        if (!client) throw new Error('security client is not initialized');

        const rolePromises = [];

        if (Features.rolesApi) {
            for (const role of this.roles) {
                rolePromises.push(client.getRole({ roleName: role }));
            }
        }

        await Promise.allSettled(rolePromises);

        this.roleMembers.clear();

        for (const r of rolePromises) {
            const res = await r;
            if (res.role == null) continue; // how could this ever happen, maybe someone deleted the role right before we retreived the members?
            const roleName = res.role.name;

            const members = res.members.map(x => {

                const principalParts = x.principal.split(':');
                if (principalParts.length != 2) {
                    console.error('failed to split principal of role', { roleName, principal: x.principal });
                    return null;
                }
                const principalType = principalParts[0];
                const name = principalParts[1];

                if (principalType != 'User') {
                    console.error('unexpected principal type in refreshRoleMembers', { roleName, principal: x.principal });
                }

                return { principalType, name } as RolePrincipal;
            }).filterNull();

            this.roleMembers.set(roleName, members);
        }
    },

    async createRole(name: string) {
        const client = appConfig.securityClient;
        if (!client) throw new Error('security client is not initialized');

        if (Features.rolesApi) {
            await client.createRole({ role: { name } });
        }
    },

    async deleteRole(name: string, deleteAcls: boolean) {
        const client = appConfig.securityClient;
        if (!client) throw new Error('security client is not initialized');

        if (Features.rolesApi) {
            await client.deleteRole({ roleName: name, deleteAcls });
        }
    },

    async updateRoleMembership(roleName: string, addUsers: string[], removeUsers: string[], create = false) {
        const client = appConfig.securityClient;
        if (!client) throw new Error('security client is not initialized');

        return await client.updateRoleMembership({
            roleName: roleName,
            add: addUsers.map(u => ({ principal: 'User:' + u })),
            remove: removeUsers.map(u => ({ principal: 'User:' + u })),
            create,
        });
    },
});

export const pipelinesApi = observable({
    pipelines: undefined as undefined | Pipeline[],

    // async lintConfig(config: string): Promise<LintConfigResponse> {
    //     const client = appConfig.pipelinesClient;
    //     if (!client) throw new Error('pipelines client is not initialized');
    //
    //     const r = await client.lintConfig({ yamlConfig: config }, { timeoutMs: 3000 });
    //     return r;
    // },

    async refreshPipelines(_force: boolean): Promise<void> {

        const client = appConfig.pipelinesClient;
        if (!client) throw new Error('pipelines client is not initialized');

        const pipelines = [];

        let nextPageToken = '';
        while (true) {
            const res = await client.listPipelines({ request: { pageSize: 500, pageToken: nextPageToken } });
            const response = res.response;
            if (!response) break;

            pipelines.push(...response.pipelines);

            if (!response.nextPageToken || response.nextPageToken.length == 0)
                break;
            nextPageToken = response.nextPageToken;
        }

        this.pipelines = pipelines;
    },

    async deletePipeline(id: string) {
        const client = appConfig.pipelinesClient;
        if (!client) throw new Error('pipelines client is not initialized');

        await client.deletePipeline({ request: { id: id } });
    },
    async createPipeline(pipeline: PipelineCreate) {
        const client = appConfig.pipelinesClient;
        if (!client) throw new Error('pipelines client is not initialized');

        await client.createPipeline({ request: { pipeline } });
    },
    async updatePipeline(id: string, pipelineUpdate: PipelineUpdate) {
        const client = appConfig.pipelinesClient;
        if (!client) throw new Error('pipelines client is not initialized');

        await client.updatePipeline({
            request: {
                id, pipeline: pipelineUpdate
            }
        });
    },
    async startPipeline(id: string) {
        const client = appConfig.pipelinesClient;
        if (!client) throw new Error('pipelines client is not initialized');

        await client.startPipeline({ request: { id } });
    },
    async stopPipeline(id: string) {
        const client = appConfig.pipelinesClient;
        if (!client) throw new Error('pipelines client is not initialized');

        await client.stopPipeline({ request: { id } });
    },
});


export const transformsApi = observable({
    transforms: undefined as undefined | TransformMetadata[],
    transformDetails: new Map<string, TransformMetadata>(),

    async refreshTransforms(_force: boolean): Promise<void> {
        const client = appConfig.transformsClient;
        if (!client) throw new Error('transforms client is not initialized');
        const transforms: TransformMetadata[] = [];
        let nextPageToken = '';
        while (true) {
            const res = await client.listTransforms({ request: { pageSize: 500, pageToken: nextPageToken } });
            const r = res.response;
            if (!r)
                break;

            transforms.push(...r.transforms);

            if (!r.nextPageToken || r.nextPageToken.length == 0)
                break;
            nextPageToken = r.nextPageToken;
        }

        runInAction(() => {
            this.transforms = transforms;
            this.transformDetails.clear();
            for (const t of transforms)
                this.transformDetails.set(t.name, t);
        });
    },

    async refreshTransformDetails(name: string, _force: boolean): Promise<void> {
        const client = appConfig.transformsClient;
        if (!client) throw new Error('transforms client is not initialized');

        const res = await client.getTransform({ request: { name } });
        const r = res.response;
        if (!r)
            throw new Error('got empty response from getTransform');

        if (!r.transform) return;

        this.transformDetails.set(r.transform.name, r.transform);
    },

    async deleteTransform(name: string) {
        const client = appConfig.transformsClient;
        if (!client) throw new Error('transforms client is not initialized');

        await client.deleteTransform({ request: { name } });
    },

});

export function createMessageSearch() {
    const messageSearch = {
        // Parameters last passed to 'startMessageSearch'
        searchRequest: null as MessageSearchRequest | null,

        // Some statistics that might be interesting to show in the UI
        searchPhase: null as string | null, // A search has different phases, like "waiting for mssages", or "creating consumers", this string is directly reported by the backend
        elapsedMs: null as null | number, // Reported by the backend, only set once the search is done
        bytesConsumed: 0,
        totalMessagesConsumed: 0,

        // Call 'stopSearch' instead of using this directly
        abortController: null as AbortController | null,

        // Live view of messages, gets updated as new messages arrive
        messages: observable([] as TopicMessage[], { deep: false }),


        async startSearch(_searchRequest: MessageSearchRequest): Promise<TopicMessage[]> {
            // https://connectrpc.com/docs/web/using-clients
            // https://github.com/connectrpc/connect-es
            // https://github.com/connectrpc/examples-es
            const client = appConfig.consoleClient;

            if (!client) {
                // this shouldn't happen but better to explicitly throw
                throw new Error('No console client configured');
            }

            if (this.searchPhase) {
                // There is a search running already, abort it
                this.stopSearch('starting a new search');
            }

            const searchRequest = {
                ..._searchRequest, ...(appConfig.jwt ? {
                    enterprise: {
                        redpandaCloud: {
                            accessToken: appConfig.jwt
                        }
                    }
                } : {})
            }
            this.searchRequest = searchRequest;
            this.searchPhase = 'Connecting';
            this.bytesConsumed = 0;
            this.totalMessagesConsumed = 0;
            this.messages.length = 0;
            this.elapsedMs = null;

            const messageSearchAbortController = this.abortController = new AbortController();

            // do it
            const req = new ListMessagesRequest();
            req.topic = searchRequest.topicName;
            req.startOffset = BigInt(searchRequest.startOffset);
            req.startTimestamp = BigInt(searchRequest.startTimestamp);
            req.partitionId = searchRequest.partitionId;
            req.maxResults = searchRequest.maxResults;
            req.filterInterpreterCode = searchRequest.filterInterpreterCode;
            req.includeOriginalRawPayload = searchRequest.includeRawPayload ?? false;
            req.ignoreMaxSizeLimit = searchRequest.ignoreSizeLimit ?? false;
            req.keyDeserializer = searchRequest.keyDeserializer;
            req.valueDeserializer = searchRequest.valueDeserializer;

            // For StartOffset = Newest and any set push-down filter we need to bump the default timeout
            // from 30s to 30 minutes before ending the request gracefully.
            let timeoutMs = 30 * 1000;
            if (searchRequest.startOffset == PartitionOffsetOrigin.End || req.filterInterpreterCode != null) {
                const minuteMs = 60 * 1000;
                timeoutMs = 30 * minuteMs;
            }

            try {
                for await (const res of client.listMessages(req, { signal: messageSearchAbortController.signal, timeoutMs })) {
                    if (messageSearchAbortController.signal.aborted)
                        break;

                    try {
                        switch (res.controlMessage.case) {
                            case 'phase':
                                console.log('phase: ' + res.controlMessage.value.phase)
                                this.searchPhase = res.controlMessage.value.phase;
                                break;
                            case 'progress':
                                console.log('progress: ' + res.controlMessage.value.messagesConsumed)
                                this.bytesConsumed = Number(res.controlMessage.value.bytesConsumed);
                                this.totalMessagesConsumed = Number(res.controlMessage.value.messagesConsumed);
                                break;
                            case 'done':
                                this.elapsedMs = Number(res.controlMessage.value.elapsedMs);
                                this.bytesConsumed = Number(res.controlMessage.value.bytesConsumed);
                                // this.MessageSearchCancelled = msg.isCancelled;
                                this.searchPhase = 'Done';
                                this.searchPhase = null;
                                break;
                            case 'error':
                                // error doesn't necessarily mean the whole request is done
                                console.info('ws backend error: ' + res.controlMessage.value.message);
                                toast({
                                    title: 'Backend Error',
                                    description: res.controlMessage.value.message,
                                    status: 'error'
                                });

                                break;
                            case 'data':
                                // TODO I would guess we should replace the rest interface types and just utilize the generated Connect types
                                // this is my hacky way of attempting to get things working by converting the Connect types
                                // to the rest interface types that are hooked up to other things

                                const m = {} as TopicMessage;
                                m.partitionID = res.controlMessage.value.partitionId

                                m.compression = CompressionType.Unknown
                                switch (res.controlMessage.value.compression) {
                                    case ProtoCompressionType.UNCOMPRESSED:
                                        m.compression = CompressionType.Uncompressed;
                                        break;
                                    case ProtoCompressionType.GZIP:
                                        m.compression = CompressionType.GZip;
                                        break;
                                    case ProtoCompressionType.SNAPPY:
                                        m.compression = CompressionType.Snappy;
                                        break;
                                    case ProtoCompressionType.LZ4:
                                        m.compression = CompressionType.LZ4;
                                        break;
                                    case ProtoCompressionType.ZSTD:
                                        m.compression = CompressionType.ZStd;
                                        break;
                                }

                                m.offset = Number(res.controlMessage.value.offset)
                                m.timestamp = Number(res.controlMessage.value.timestamp)
                                m.isTransactional = res.controlMessage.value.isTransactional
                                m.headers = [];
                                res.controlMessage.value.headers.forEach(h => {
                                    m.headers.push({
                                        key: h.key,
                                        value: {
                                            payload: JSON.stringify(new TextDecoder().decode(h.value)),
                                            encoding: 'text',
                                            schemaId: 0,
                                            size: h.value.length,
                                            isPayloadNull: h.value == null,
                                        }
                                    })
                                })

                                // key
                                const key = res.controlMessage.value.key;
                                const keyPayload = new TextDecoder().decode(key?.normalizedPayload);

                                m.key = {} as Payload;
                                m.key.rawBytes = key?.originalPayload;

                                switch (key?.encoding) {
                                    case PayloadEncoding.NULL:
                                        m.key.encoding = 'null';
                                        break;
                                    case PayloadEncoding.BINARY:
                                        m.key.encoding = 'binary';
                                        break;
                                    case PayloadEncoding.XML:
                                        m.key.encoding = 'xml';
                                        break;
                                    case PayloadEncoding.AVRO:
                                        m.key.encoding = 'avro';
                                        break;
                                    case PayloadEncoding.JSON:
                                        m.key.encoding = 'json';
                                        break;
                                    case PayloadEncoding.PROTOBUF:
                                        m.key.encoding = 'protobuf';
                                        break;
                                    case PayloadEncoding.MESSAGE_PACK:
                                        m.key.encoding = 'msgpack';
                                        break;
                                    case PayloadEncoding.TEXT:
                                        m.key.encoding = 'text';
                                        break;
                                    case PayloadEncoding.UTF8:
                                        m.key.encoding = 'utf8WithControlChars';
                                        break;
                                    case PayloadEncoding.UINT:
                                        m.key.encoding = 'uint';
                                        break;
                                    case PayloadEncoding.SMILE:
                                        m.key.encoding = 'smile';
                                        break;
                                    case PayloadEncoding.CONSUMER_OFFSETS:
                                        m.key.encoding = 'consumerOffsets';
                                        break;
                                    case PayloadEncoding.CBOR:
                                        m.key.encoding = 'cbor';
                                        break;
                                    default:
                                        console.log('unhandled key encoding type', {
                                            encoding: key?.encoding,
                                            encodingName: key?.encoding != null ? proto3.getEnumType(PayloadEncoding).findNumber(key.encoding)?.localName : undefined,
                                            message: res,
                                        })
                                }

                                m.key.isPayloadNull = key?.encoding == PayloadEncoding.NULL;
                                m.key.payload = keyPayload;
                                m.key.normalizedPayload = key?.normalizedPayload;

                                try {
                                    m.key.payload = JSON.parse(keyPayload);
                                } catch { }

                                m.key.troubleshootReport = key?.troubleshootReport;
                                m.key.schemaId = key?.schemaId ?? 0;
                                m.keyJson = JSON.stringify(m.key.payload);
                                m.key.size = Number(key?.payloadSize);
                                m.key.isPayloadTooLarge = key?.isPayloadTooLarge;

                                // console.log(m.keyJson)

                                // value
                                const val = res.controlMessage.value.value;
                                const valuePayload = new TextDecoder().decode(val?.normalizedPayload);

                                m.value = {} as Payload;
                                m.value.payload = valuePayload;
                                m.value.normalizedPayload = val?.normalizedPayload;
                                m.value.rawBytes = val?.originalPayload;

                                switch (val?.encoding) {
                                    case PayloadEncoding.NULL:
                                        m.value.encoding = 'null';
                                        break;
                                    case PayloadEncoding.BINARY:
                                        m.value.encoding = 'binary';
                                        break;
                                    case PayloadEncoding.XML:
                                        m.value.encoding = 'xml';
                                        break;
                                    case PayloadEncoding.AVRO:
                                        m.value.encoding = 'avro';
                                        break;
                                    case PayloadEncoding.JSON:
                                        m.value.encoding = 'json';
                                        break;
                                    case PayloadEncoding.PROTOBUF:
                                        m.value.encoding = 'protobuf';
                                        break;
                                    case PayloadEncoding.MESSAGE_PACK:
                                        m.value.encoding = 'msgpack';
                                        break;
                                    case PayloadEncoding.TEXT:
                                        m.value.encoding = 'text';
                                        break;
                                    case PayloadEncoding.UTF8:
                                        m.value.encoding = 'utf8WithControlChars';
                                        break;
                                    case PayloadEncoding.UINT:
                                        m.value.encoding = 'uint';
                                        break;
                                    case PayloadEncoding.SMILE:
                                        m.value.encoding = 'smile';
                                        break;
                                    case PayloadEncoding.CONSUMER_OFFSETS:
                                        m.value.encoding = 'consumerOffsets';
                                        break;
                                    case PayloadEncoding.CBOR:
                                        m.value.encoding = 'cbor';
                                        break;
                                    default:
                                        console.log('unhandled value encoding type', {
                                            encoding: val?.encoding,
                                            encodingName: val?.encoding != null ? proto3.getEnumType(PayloadEncoding).findNumber(val.encoding)?.localName : undefined,
                                            message: res,
                                        })
                                }

                                m.value.schemaId = val?.schemaId ?? 0;
                                m.value.troubleshootReport = val?.troubleshootReport;
                                m.value.isPayloadNull = val?.encoding == PayloadEncoding.NULL;
                                m.valueJson = valuePayload;
                                m.value.isPayloadTooLarge = val?.isPayloadTooLarge;

                                try {
                                    m.value.payload = JSON.parse(valuePayload);
                                } catch { }

                                m.valueJson = JSON.stringify(m.value.payload);
                                m.value.size = Number(val?.payloadSize);

                                this.messages.push(m);
                                break;
                        }
                    }
                    catch (e) {
                        console.error('error in listMessages loop', { error: e });
                    }
                }
            } catch (e) {
                this.abortController = null;
                this.searchPhase = 'Done';
                this.bytesConsumed = 0;
                this.totalMessagesConsumed = 0;
                this.searchPhase = null;
                // https://connectrpc.com/docs/web/errors
                if (messageSearchAbortController.signal.aborted) {
                    // Do not throw, this is a user cancellation
                } else {
                    console.error('startMessageSearchNew: error in await loop of client.listMessages', { error: e });
                    throw e;
                }
            }

            // one done
            this.stopSearch();
            return this.messages;
        },

        stopSearch(reason?: string) {
            if (this.abortController) {
                this.abortController.abort(reason ?? 'aborted by user');
                this.abortController = null;
            }

            if (this.searchPhase != null) {
                this.searchPhase = 'Done';
                this.bytesConsumed = 0;
                this.totalMessagesConsumed = 0;
                this.searchPhase = null;
            }
        },
    };

    return observable(messageSearch);
}
export type MessageSearch = ReturnType<typeof createMessageSearch>;

function addFrontendFieldsForConnectCluster(cluster: ClusterConnectors) {
    const allowedActions = cluster.allowedActions ?? ['all'];
    const allowAll = allowedActions.includes('all');

    cluster.canViewCluster = allowAll || allowedActions.includes('viewConnectCluster');
    cluster.canEditCluster = allowAll || allowedActions.includes('editConnectCluster');
    cluster.canDeleteCluster = allowAll || allowedActions.includes('deleteConnectCluster');

    for (const connector of cluster.connectors)
        if (connector.config)
            connector.jsonConfig = JSON.stringify(connector.config, undefined, 4);
        else
            connector.jsonConfig = '';
}

function addFrontendFieldsForConsumerGroup(g: GroupDescription) {
    g.lagSum = g.topicOffsets.sum(o => o.summedLag);

    if (g.allowedActions) {
        if (g.allowedActions.includes('all')) {
            // All perms
        } else {
            // Not all perms, set helper props
            g.noEditPerms = !g.allowedActions?.includes('editConsumerGroup');
            g.noDeletePerms = !g.allowedActions?.includes('deleteConsumerGroup');
        }
    }
    g.isInUse = g.state.toLowerCase() != 'empty';
}

export const brokerMap = computed(() => {
    const brokers = api.clusterInfo?.brokers;
    if (brokers == null) return null;

    const map = new Map<number, Broker>();
    for (const b of brokers)
        map.set(b.brokerId, b);

    return map;
}, { name: 'brokerMap', equals: comparer.structural });


// 1. add 'type' to each synonym, so when expanding a config entry (to view its synonyms), we can still see the type
// 2. remove redundant synonym entries (those that have the same source as the root config entry)
function prepareSynonyms(configEntries: ConfigEntry[]) {
    if (!Array.isArray(configEntries)) return;

    for (const e of configEntries) {
        if (e.synonyms == undefined)
            continue;

        // remove redundant entry
        if (e.synonyms.length > 0)
            if (e.synonyms[0].source == e.source)
                e.synonyms.splice(0, 1);

        if (e.synonyms.length == 0) {
            // delete empty arrays, otherwise Tables will show this entry as 'expandable' even though it has no children
            delete e.synonyms;
            continue;
        }

        // add 'type' from root object
        for (const s of e.synonyms)
            s.type = e.type;
    }
}

function normalizeAcls(acls: AclResource[]) {
    function upperFirst(str: string): string {
        if (!str) return str;
        const lower = str.toLowerCase();
        const first = lower[0];
        const result = first.toUpperCase() + lower.slice(1);
        return result;
    }

    const specialCaseMap = {
        'TRANSACTIONAL_ID': 'TransactionalID'
    } as { [key: string]: string; };

    function normalizeStringEnum<T extends string>(str: T): T {
        if (!str)
            return str;
        if (specialCaseMap[str])
            return specialCaseMap[str] as T;

        const parts = str.split('_');
        for (let i = 0; i < parts.length; i++) {
            parts[i] = upperFirst(parts[i].toLowerCase());
        }
        const result = parts.join('');
        return result as T;
    }

    for (const e of acls) {
        e.resourceType = normalizeStringEnum(e.resourceType);
        e.resourcePatternType = normalizeStringEnum(e.resourcePatternType);

        for (const acl of e.acls) {
            acl.operation = normalizeStringEnum(acl.operation);
            acl.permissionType = normalizeStringEnum(acl.permissionType);
        }
    }
}

export function aclRequestToQuery(request: GetAclsRequest): string {
    const filters = ObjToKv(request)
        .filter(kv => !!kv.value)
        .map(x => [x.key, x.value]);

    const searchParams = new URLSearchParams(filters);
    return searchParams.toString();
}

export async function partialTopicConfigs(configKeys: string[], topics?: string[]): Promise<PartialTopicConfigsResponse> {
    const keys = configKeys.map(k => encodeURIComponent(k)).join(',');
    const topicNames = topics?.map(t => encodeURIComponent(t)).join(',');
    const query = topicNames
        ? `topicNames=${topicNames}&configKeys=${keys}`
        : `configKeys=${keys}`;

    const response = await appConfig.fetch(`${appConfig.restBasePath}/topics-configs?${query}`);
    return parseOrUnwrap<PartialTopicConfigsResponse>(response, null);
}

export interface MessageSearchRequest {
    topicName: string,
    startOffset: number,
    startTimestamp: number,
    partitionId: number,
    maxResults: number, // should also support '-1' soon, so we can do live tailing
    filterInterpreterCode: string, // js code, base64 encoded
    enterprise?: {
        redpandaCloud?: {
            accessToken: string;
        }
    },
    includeRawPayload?: boolean;
    ignoreSizeLimit?: boolean;

    keyDeserializer?: PayloadEncoding;
    valueDeserializer?: PayloadEncoding;
}

async function parseOrUnwrap<T>(response: Response, text: string | null): Promise<T> {
    let obj: undefined | any = undefined;
    if (text === null) {
        if (response.bodyUsed)
            throw new Error('response content already consumed');
        text = await response.text();
    }
    try {
        obj = JSON.parse(text);
    } catch { }

    // api error?
    if (isApiError(obj))
        throw new WrappedApiError(response, obj);

    // server/proxy error?
    if (!response.ok) {
        text = text?.trim() ?? '';
        throw new Error(`${response.status} (${text ?? response.statusText})`);
    }

    return obj as T;
}

function addError(err: Error) {
    api.errors.push(err);
}


type apiStoreType = typeof apiStore;
export const api = observable(apiStore) as apiStoreType;<|MERGE_RESOLUTION|>--- conflicted
+++ resolved
@@ -355,7 +355,6 @@
         this.userData = null;
     },
     async refreshUserData() {
-<<<<<<< HEAD
         const client = appConfig.authenticationClient;
         if (!client) throw new Error('security client is not initialized');
 
@@ -373,6 +372,7 @@
                 canListTransforms: true,
                 canCreateTransforms: true,
                 canDeleteTransforms: true,
+                canViewDebugBundle: true,
                 seat: null as any,
                 user: {
                     providerID: r.authenticationMethod,
@@ -388,36 +388,6 @@
         }).catch(() => {
             this.userData = null
         })
-=======
-        await appConfig.fetch('./api/users/me').then(async r => {
-            if (r.ok) {
-                api.userData = await r.json() as UserData;
-            } else if (r.status == 401) { // unauthorized / not logged in
-                api.userData = null;
-            } else if (r.status == 404) {
-                // not found: frontend is configured as business-version, but backend is non-business-version
-                // -> create a local fake user for debugging
-                uiState.isUsingDebugUserLogin = true;
-                api.userData = {
-                    canViewConsoleUsers: false,
-                    canListAcls: true,
-                    canListQuotas: true,
-                    canPatchConfigs: true,
-                    canReassignPartitions: true,
-                    canCreateSchemas: true,
-                    canDeleteSchemas: true,
-                    canManageSchemaRegistry: true,
-                    canViewSchemas: true,
-                    canListTransforms: true,
-                    canCreateTransforms: true,
-                    canDeleteTransforms: true,
-                    canViewDebugBundle: true,
-                    seat: null as any,
-                    user: { providerID: -1, providerName: 'debug provider', id: 'debug', internalIdentifier: 'debug', meta: { avatarUrl: '', email: '', name: 'local fake user for debugging' } }
-                };
-            }
-        });
->>>>>>> 827a3723
     },
 
     // Make currently running requests observable
