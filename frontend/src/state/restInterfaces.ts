--- conflicted
+++ resolved
@@ -1395,12 +1395,8 @@
   partitionsCount: number;
   replicasCount: number;
 
-<<<<<<< HEAD
-    controllerId: number;
-    clusterId: string;
-=======
   controllerId: number;
->>>>>>> 7941b8a9
+  clusterId: string;
 
   brokers: OverviewKafkaBroker[];
 
